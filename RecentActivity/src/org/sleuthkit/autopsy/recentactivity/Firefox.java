--- conflicted
+++ resolved
@@ -79,17 +79,13 @@
     private static final String COOKIE_QUERY_V3 = "SELECT name,value,host,expiry,(lastAccessed/1000000) AS lastAccessed FROM moz_cookies"; //NON-NLS
     private static final String BOOKMARK_QUERY = "SELECT fk, moz_bookmarks.title, url, (moz_bookmarks.dateAdded/1000000) AS dateAdded FROM moz_bookmarks INNER JOIN moz_places ON moz_bookmarks.fk=moz_places.id"; //NON-NLS
     private static final String DOWNLOAD_QUERY = "SELECT target, source,(startTime/1000000) AS startTime, maxBytes FROM moz_downloads"; //NON-NLS
-<<<<<<< HEAD
-    private static final String DOWNLOAD_QUERY_V24 = "SELECT url, content AS target, (lastModified/1000000) AS lastModified FROM moz_places, moz_annos WHERE moz_places.id = moz_annos.place_id AND moz_annos.anno_attribute_id = 3"; //NON-NLS
-    private static final String FORMHISTORY_QUERY = "SELECT fieldname, value FROM moz_formhistory";
-    private static final String FORMHISTORY_QUERY_V64 = "SELECT fieldname, value, timesUsed, firstUsed, lastUsed FROM moz_formhistory";
-=======
     private static final String DOWNLOAD_QUERY_V24 = "SELECT url, content AS target, (lastModified/1000000) AS lastModified "
                                                         + " FROM moz_places, moz_annos, moz_anno_attributes " 
                                                         + " WHERE moz_places.id = moz_annos.place_id" 
                                                         + " AND moz_annos.anno_attribute_id = moz_anno_attributes.id"
                                                         + " AND moz_anno_attributes.name='downloads/destinationFileURI'"; //NON-NLS
->>>>>>> b03fc929
+    private static final String FORMHISTORY_QUERY = "SELECT fieldname, value FROM moz_formhistory";
+    private static final String FORMHISTORY_QUERY_V64 = "SELECT fieldname, value, timesUsed, firstUsed, lastUsed FROM moz_formhistory";
     private final IngestServices services = IngestServices.getInstance();
     private Content dataSource;
     private IngestJobContext context;
