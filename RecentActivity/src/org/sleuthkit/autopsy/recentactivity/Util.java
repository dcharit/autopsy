/*
 *
 * Autopsy Forensic Browser
 *
 * Copyright 2012-2018 Basis Technology Corp.
 *
 * Copyright 2012 42six Solutions.
 * Contact: aebadirad <at> 42six <dot> com
 * Project Contact/Architect: carrier <at> sleuthkit <dot> org
 *
 * Licensed under the Apache License, Version 2.0 (the "License");
 * you may not use this file except in compliance with the License.
 * You may obtain a copy of the License at
 *
 *     http://www.apache.org/licenses/LICENSE-2.0
 *
 * Unless required by applicable law or agreed to in writing, software
 * distributed under the License is distributed on an "AS IS" BASIS,
 * WITHOUT WARRANTIES OR CONDITIONS OF ANY KIND, either express or implied.
 * See the License for the specific language governing permissions and
 * limitations under the License.
 */
package org.sleuthkit.autopsy.recentactivity;

import java.io.File;
import java.io.FileInputStream;
import java.io.IOException;
import java.net.MalformedURLException;
import java.net.URL;
import java.nio.MappedByteBuffer;
import java.nio.channels.FileChannel;
import java.nio.charset.Charset;
import java.sql.ResultSet;
import java.text.SimpleDateFormat;
import java.util.Date;
import java.util.List;
import java.util.Objects;
import java.util.StringTokenizer;
import java.util.logging.Level;
import java.util.regex.Matcher;
import java.util.regex.Pattern;
import org.sleuthkit.autopsy.casemodule.Case;
import org.sleuthkit.autopsy.casemodule.NoCurrentCaseException;
import org.sleuthkit.autopsy.casemodule.services.FileManager;
import org.sleuthkit.autopsy.coreutils.Logger;
import org.sleuthkit.autopsy.coreutils.SQLiteDBConnect;
import org.sleuthkit.datamodel.AbstractFile;
import org.sleuthkit.datamodel.Content;
import org.sleuthkit.datamodel.TskCoreException;

/**
 *
 * @author Alex
 */
class Util {

    private static Logger logger = Logger.getLogger(Util.class.getName());

    private Util() {
    }

    public static boolean pathexists(String path) {
        File file = new File(path);
        boolean exists = file.exists();
        return exists;
    }

    public static String utcConvert(String utc) {
        SimpleDateFormat formatter = new SimpleDateFormat("MM-dd-yyyy HH:mm");
        String tempconvert = formatter.format(new Date(Long.parseLong(utc)));
        return tempconvert;
    }

    public static String readFile(String path) throws IOException {
        try (FileInputStream stream = new FileInputStream(new File(path))) {
            FileChannel fc = stream.getChannel();
            MappedByteBuffer bb = fc.map(FileChannel.MapMode.READ_ONLY, 0, fc.size());
            /*
             * Instead of using default, pass in a decoder.
             */
            return Charset.defaultCharset().decode(bb).toString();
        }
    }

<<<<<<< HEAD
    /**
        //JIRA-2384: There is no utility in apache or guave to do this for us?
     * @param url
     * @return empty string if no domain could be found
     */
    private static String getBaseDomain(String url) {
        //strip protocol
        String cleanUrl = url.replaceFirst(".*:\\/\\/", "");

        //strip after slashes
        String dirToks[] = cleanUrl.split("\\/");
        String host = (dirToks.length > 0) ? dirToks[0] : cleanUrl;

        //get the domain part from host (last 2)
        StringTokenizer tok = new StringTokenizer(host, ".");
        StringBuilder hostB = new StringBuilder();
        int toks = tok.countTokens();

        for (int count = 0; count < toks; ++count) {
            String part = tok.nextToken();
            int diff = toks - count;
            if (diff < 3) {
                hostB.append(part);
            }
            if (diff == 2) {
                hostB.append(".");
            }
        }
        
        
        String base = hostB.toString();
        // verify there are no special characters in there
        if (base.matches(".*[~`!@#$%^&\\*\\(\\)\\+={}\\[\\];:\\?<>,/ ].*")) {
            return "";
        }
        return base;
    }

    /**
     * 
     * @param value
     * @return empty string if no domain name was found
     */
    public static String extractDomain(String value) {

        //JIRA-2384: There is no utility in apache or guave to do this for us?
        if (value == null) {
            return "";

        }
        String result = "";
        // String domainPattern = "(\\w+)\\.(AC|AD|AE|AERO|AF|AG|AI|AL|AM|AN|AO|AQ|AR|ARPA|AS|ASIA|AT|AU|AW|AX|AZ|BA|BB|BD|BE|BF|BG|BH|BI|BIZ|BJ|BM|BN|BO|BR|BS|BT|BV|BW|BY|BZ|CA|CAT|CC|CD|CF|CG|CH|CI|CK|CL|CM|CN|CO|COM|COOP|CR|CU|CV|CW|CX|CY|CZ|DE|DJ|DK|DM|DO|DZ|EC|EDU|EE|EG|ER|ES|ET|EU|FI|FJ|FK|FM|FO|FR|GA|GB|GD|GE|GF|GG|GH|GI|GL|GM|GN|GOV|GP|GQ|GR|GS|GT|GU|GW|GY|HK|HM|HN|HR|HT|HU|ID|IE|IL|IM|IN|INFO|INT|IO|IQ|IR|IS|IT|JE|JM|JO|JOBS|JP|KE|KG|KH|KI|KM|KN|KP|KR|KW|KY|KZ|LA|LB|LC|LI|LK|LR|LS|LT|LU|LV|LY|MA|MC|MD|ME|MG|MH|MIL|MK|ML|MM|MN|MO|MOBI|MP|MQ|MR|MS|MT|MU|MUSEUM|MV|MW|MX|MY|MZ|NA|NAME|NC|NE|NET|NF|NG|NI|NL|NO|NP|NR|NU|NZ|OM|ORG|PA|PE|PF|PG|PH|PK|PL|PM|PN|PR|PRO|PS|PT|PW|PY|QA|RE|RO|RS|RU|RW|SA|SB|SC|SD|SE|SG|SH|SI|SJ|SK|SL|SM|SN|SO|SR|ST|SU|SV|SX|SY|SZ|TC|TD|TEL|TF|TG|TH|TJ|TK|TL|TM|TN|TO|TP|TR|TRAVEL|TT|TV|TW|TZ|UA|UG|UK|US|UY|UZ|VA|VC|VE|VG|VI|VN|VU|WF|WS|XXX|YE|YT|ZA|ZM|ZW(co\\.[a-z].))";
        //  Pattern p = Pattern.compile(domainPattern,Pattern.CASE_INSENSITIVE);
        //  Matcher m = p.matcher(value);
        //  while (m.find()) {
        //  result = value.substring(m.start(0),m.end(0));
        //  }

        try {
            URL url = new URL(value);
            result = url.getHost();
        } catch (MalformedURLException ex) {
            //do not log if not a valid URL, and handle later
            //Logger.getLogger(Util.class.getName()).log(Level.SEVERE, null, ex);
        }

        //was not a valid URL, try a less picky method
        if (result == null || result.trim().isEmpty()) {
            return getBaseDomain(value);
        }
        return result;
    }

=======
>>>>>>> 8d7fcf13
    public static String getFileName(String value) {
        String filename = "";
        String filematch = "^([a-zA-Z]\\:)(\\\\[^\\\\/:*?<>\"|]*(?<!\\[ \\]))*(\\.[a-zA-Z]{2,6})$"; //NON-NLS

        Pattern p = Pattern.compile(filematch, Pattern.CASE_INSENSITIVE | Pattern.DOTALL | Pattern.COMMENTS);
        Matcher m = p.matcher(value);
        if (m.find()) {
            filename = m.group(1);

        }
        int lastPos = value.lastIndexOf('\\');
        filename = (lastPos < 0) ? value : value.substring(lastPos + 1);
        return filename.toString();
    }

    public static String getPath(String txt) {
        String path = "";

        //String drive ="([a-z]:\\\\(?:[-\\w\\.\\d]+\\\\)*(?:[-\\w\\.\\d]+)?)";	// Windows drive
        String drive = "([a-z]:\\\\\\S.+)"; //NON-NLS
        Pattern p = Pattern.compile(drive, Pattern.CASE_INSENSITIVE | Pattern.COMMENTS);
        Matcher m = p.matcher(txt);
        if (m.find()) {
            path = m.group(1);

        } else {

            String network = "(\\\\(?:\\\\[^:\\s?*\"<>|]+)+)";    // Windows network NON-NLS

            Pattern p2 = Pattern.compile(network, Pattern.CASE_INSENSITIVE | Pattern.DOTALL);
            Matcher m2 = p2.matcher(txt);
            if (m2.find()) {
                path = m2.group(1);
            }
        }
        return path;
    }

    public static long findID(Content dataSource, String path) {
        String parent_path = path.replace('\\', '/'); // fix Chrome paths
        if (parent_path.length() > 2 && parent_path.charAt(1) == ':') {
            parent_path = parent_path.substring(2); // remove drive letter (e.g., 'C:')
        }
        int index = parent_path.lastIndexOf('/');
        String name = parent_path.substring(++index);
        parent_path = parent_path.substring(0, index);
        List<AbstractFile> files = null;
        try {
            FileManager fileManager = Case.getCurrentCaseThrows().getServices().getFileManager();
            files = fileManager.findFiles(dataSource, name, parent_path);
        } catch (TskCoreException | NoCurrentCaseException ex) {
            logger.log(Level.WARNING, "Error fetching 'index.data' files for Internet Explorer history."); //NON-NLS
        }

        if (files == null || files.isEmpty()) {
            return -1;
        }
        return files.get(0).getId();
    }

    public static boolean checkColumn(String column, String tablename, String connection) {
        String query = "PRAGMA table_info(" + tablename + ")"; //NON-NLS

        try (SQLiteDBConnect tempdbconnect = new SQLiteDBConnect("org.sqlite.JDBC", "jdbc:sqlite:" + connection); //NON-NLS
                ResultSet temprs = tempdbconnect.executeQry(query);) {
            while (temprs.next()) {
                if (Objects.equals(temprs.getString("name"), column)) { //NON-NLS
                    return true;
                }
            }
        } catch (Exception ex) {
            logger.log(Level.WARNING, "Error while trying to get columns from sqlite db." + connection, ex); //NON-NLS
        }
        return false;
    }
}<|MERGE_RESOLUTION|>--- conflicted
+++ resolved
@@ -50,11 +50,11 @@
 
 /**
  *
- * @author Alex
+ *
  */
 class Util {
 
-    private static Logger logger = Logger.getLogger(Util.class.getName());
+    private static final Logger logger = Logger.getLogger(Util.class.getName());
 
     private Util() {
     }
@@ -82,10 +82,11 @@
         }
     }
 
-<<<<<<< HEAD
     /**
-        //JIRA-2384: There is no utility in apache or guave to do this for us?
+     * //JIRA-2384: There is no utility in apache or guave to do this for us?
+     *
      * @param url
+     *
      * @return empty string if no domain could be found
      */
     private static String getBaseDomain(String url) {
@@ -111,8 +112,7 @@
                 hostB.append(".");
             }
         }
-        
-        
+
         String base = hostB.toString();
         // verify there are no special characters in there
         if (base.matches(".*[~`!@#$%^&\\*\\(\\)\\+={}\\[\\];:\\?<>,/ ].*")) {
@@ -122,8 +122,9 @@
     }
 
     /**
-     * 
+     *
      * @param value
+     *
      * @return empty string if no domain name was found
      */
     public static String extractDomain(String value) {
@@ -156,21 +157,9 @@
         return result;
     }
 
-=======
->>>>>>> 8d7fcf13
     public static String getFileName(String value) {
-        String filename = "";
-        String filematch = "^([a-zA-Z]\\:)(\\\\[^\\\\/:*?<>\"|]*(?<!\\[ \\]))*(\\.[a-zA-Z]{2,6})$"; //NON-NLS
-
-        Pattern p = Pattern.compile(filematch, Pattern.CASE_INSENSITIVE | Pattern.DOTALL | Pattern.COMMENTS);
-        Matcher m = p.matcher(value);
-        if (m.find()) {
-            filename = m.group(1);
-
-        }
         int lastPos = value.lastIndexOf('\\');
-        filename = (lastPos < 0) ? value : value.substring(lastPos + 1);
-        return filename.toString();
+        return (lastPos < 0) ? value : value.substring(lastPos + 1);
     }
 
     public static String getPath(String txt) {
