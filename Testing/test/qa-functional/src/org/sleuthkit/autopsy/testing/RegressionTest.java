--- conflicted
+++ resolved
@@ -1,7 +1,7 @@
 /*
  * Autopsy Forensic Browser
  * 
- * Copyright 2011 Basis Technology Corp.
+ * Copyright 2011-2014 Basis Technology Corp.
  * Contact: carrier <at> sleuthkit <dot> org
  * 
  * Licensed under the Apache License, Version 2.0 (the "License");
@@ -237,11 +237,7 @@
         JTableOperator jto = new JTableOperator(jdo, 0);
         jto.clickOnCell(0, 0);
         JCheckBoxOperator jcbo = new JCheckBoxOperator(jdo, "Use during ingest", 0);
-<<<<<<< HEAD
         if (!(jcbo.isSelected())) {
-=======
-        if (!jcbo.isSelected()) {
->>>>>>> 4d13c780
             jcbo.doClick();
         }
         new Timeout("pausing", 1000).sleep(); // give it a second to process
@@ -306,20 +302,12 @@
         logger.info("Generate Report Button");
         JDialog reportDialog = JDialogOperator.waitJDialog("Generate Report", false, false);
         JDialogOperator reportDialogOperator = new JDialogOperator(reportDialog);
-<<<<<<< HEAD
         JListOperator listOperator = new JListOperator(reportDialogOperator);
-=======
-        JListOperator listOperator = new JListOperator(reportDialogOperator); 
->>>>>>> 4d13c780
         JButtonOperator jbo0 = new JButtonOperator(reportDialogOperator, "Next");
         DateFormat dateFormat = new SimpleDateFormat("MM-dd-yyyy-HH-mm-ss");
         Date date = new Date();
         String datenotime = dateFormat.format(date);
-<<<<<<< HEAD
         listOperator.clickOnItem(1, 1);
-=======
-        listOperator.clickOnItem(2, 1); 
->>>>>>> 4d13c780
         new Timeout("pausing", 1000).sleep();
         jbo0.pushNoBlock();
         new Timeout("pausing", 1000).sleep();
