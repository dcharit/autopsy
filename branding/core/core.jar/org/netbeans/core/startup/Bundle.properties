--- conflicted
+++ resolved
@@ -1,9 +1,5 @@
 #Updated by build script
-<<<<<<< HEAD
-#Wed, 20 Mar 2019 12:46:55 +0100
-=======
 #Fri, 22 Mar 2019 09:08:00 +0100
->>>>>>> 9d039b42
 LBL_splash_window_title=Starting Autopsy
 SPLASH_HEIGHT=314
 SPLASH_WIDTH=538
