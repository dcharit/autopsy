#Updated by build script
<<<<<<< HEAD
#Mon, 25 Aug 2014 14:43:13 -0400
=======
#Tue, 26 Aug 2014 12:28:29 -0400
>>>>>>> e059d5df
LBL_splash_window_title=Starting Autopsy
SPLASH_HEIGHT=288
SPLASH_WIDTH=538
SplashProgressBarBounds=3,282,533,6
SplashRunningTextBounds=5,266,530,17
SplashRunningTextColor=0x0
SplashRunningTextFontSize=18

currentVersion=Autopsy 3.1.0<|MERGE_RESOLUTION|>--- conflicted
+++ resolved
@@ -1,9 +1,5 @@
 #Updated by build script
-<<<<<<< HEAD
-#Mon, 25 Aug 2014 14:43:13 -0400
-=======
 #Tue, 26 Aug 2014 12:28:29 -0400
->>>>>>> e059d5df
 LBL_splash_window_title=Starting Autopsy
 SPLASH_HEIGHT=288
 SPLASH_WIDTH=538
