#Updated by build script
<<<<<<< HEAD
#Tue, 05 Jan 2016 16:31:20 -0500
=======
#Mon, 21 Dec 2015 06:26:49 -0500
>>>>>>> bd083631
CTL_MainWindow_Title=Autopsy 4.0.0
CTL_MainWindow_Title_No_Project=Autopsy 4.0.0<|MERGE_RESOLUTION|>--- conflicted
+++ resolved
@@ -1,8 +1,4 @@
 #Updated by build script
-<<<<<<< HEAD
-#Tue, 05 Jan 2016 16:31:20 -0500
-=======
 #Mon, 21 Dec 2015 06:26:49 -0500
->>>>>>> bd083631
 CTL_MainWindow_Title=Autopsy 4.0.0
 CTL_MainWindow_Title_No_Project=Autopsy 4.0.0