--- conflicted
+++ resolved
@@ -1,9 +1,5 @@
 #Updated by build script
-<<<<<<< HEAD
-#Thu, 23 Jul 2015 12:41:04 -0400
-=======
 #Tue, 28 Jul 2015 13:44:22 -0400
->>>>>>> 1e0adc3e
 
 CTL_MainWindow_Title=Autopsy 3.1.3
 CTL_MainWindow_Title_No_Project=Autopsy 3.1.3