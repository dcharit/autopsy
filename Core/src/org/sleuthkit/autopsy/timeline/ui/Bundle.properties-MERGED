--- conflicted
+++ resolved
@@ -14,13 +14,8 @@
  * distributed under the License is distributed on an "AS IS" BASIS,
  * WITHOUT WARRANTIES OR CONDITIONS OF ANY KIND, either express or implied.
  * See the License for the specific language governing permissions and
-<<<<<<< HEAD
  *= limitations under the License.
  */=
-=======
- * limitations under the License.
- */
->>>>>>> e45e385c
 
 AbstractTimelineChart.defaultTooltip.text=Drag the mouse to select a time interval to zoom into.\nRight-click for more actions.
 HistoryToolBar.historyLabel.text=History
