--- conflicted
+++ resolved
@@ -25,7 +25,7 @@
 /**
  * Interface for Filters
  */
-public interface Filter  {
+public interface Filter {
 
     /**
      * @param filters a set of filters to intersect
@@ -79,11 +79,4 @@
     SimpleBooleanProperty getDisabledProperty();
 
     boolean isDisabled();
-<<<<<<< HEAD
-
-
-=======
-    
-    
->>>>>>> 6d7bd828
 }