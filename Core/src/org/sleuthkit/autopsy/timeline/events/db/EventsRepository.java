/*
 * Autopsy Forensic Browser
 *
 * Copyright 2013-15 Basis Technology Corp.
 * Contact: carrier <at> sleuthkit <dot> org
 *
 * Licensed under the Apache License, Version 2.0 (the "License");
 * you may not use this file except in compliance with the License.
 * You may obtain a copy of the License at
 *
 *     http://www.apache.org/licenses/LICENSE-2.0
 *
 * Unless required by applicable law or agreed to in writing, software
 * distributed under the License is distributed on an "AS IS" BASIS,
 * WITHOUT WARRANTIES OR CONDITIONS OF ANY KIND, either express or implied.
 * See the License for the specific language governing permissions and
 * limitations under the License.
 */
package org.sleuthkit.autopsy.timeline.events.db;

import com.google.common.cache.CacheBuilder;
import com.google.common.cache.CacheLoader;
import com.google.common.cache.LoadingCache;
import java.util.ArrayList;
import java.util.Arrays;
import java.util.Collection;
import java.util.HashSet;
import java.util.List;
import java.util.Map;
import java.util.Set;
import java.util.concurrent.CancellationException;
import java.util.concurrent.ExecutionException;
import java.util.concurrent.TimeUnit;
import java.util.logging.Level;
import java.util.stream.Collectors;
import javafx.beans.property.ReadOnlyObjectProperty;
import javafx.collections.FXCollections;
import javafx.collections.ObservableList;
import javafx.collections.ObservableMap;
import javax.annotation.concurrent.GuardedBy;
import javax.swing.JOptionPane;
import javax.swing.SwingWorker;
import org.apache.commons.lang3.StringUtils;
import org.joda.time.Interval;
import org.openide.util.NbBundle;
import org.sleuthkit.autopsy.casemodule.Case;
import org.sleuthkit.autopsy.casemodule.services.TagsManager;
import org.sleuthkit.autopsy.coreutils.Logger;
import org.sleuthkit.autopsy.timeline.ProgressWindow;
import org.sleuthkit.autopsy.timeline.events.AggregateEvent;
import org.sleuthkit.autopsy.timeline.events.FilteredEventsModel;
import org.sleuthkit.autopsy.timeline.events.TimeLineEvent;
import org.sleuthkit.autopsy.timeline.events.type.ArtifactEventType;
import org.sleuthkit.autopsy.timeline.events.type.EventType;
import org.sleuthkit.autopsy.timeline.events.type.FileSystemTypes;
import org.sleuthkit.autopsy.timeline.events.type.RootEventType;
import org.sleuthkit.autopsy.timeline.filters.RootFilter;
import org.sleuthkit.autopsy.timeline.filters.TagNameFilter;
import org.sleuthkit.autopsy.timeline.filters.TagsFilter;
import org.sleuthkit.autopsy.timeline.zooming.ZoomParams;
import org.sleuthkit.datamodel.AbstractFile;
import org.sleuthkit.datamodel.BlackboardArtifact;
import org.sleuthkit.datamodel.SleuthkitCase;
import org.sleuthkit.datamodel.TagName;
import org.sleuthkit.datamodel.TskCoreException;
import org.sleuthkit.datamodel.TskData;

/**
 * Provides public API (over EventsDB) to access events. In theory this
 * insulates the rest of the timeline module form the details of the db
 * implementation. Since there are no other implementations of the database or
 * clients of this class, and no Java Interface defined yet, in practice this
 * just delegates everything to the eventDB
 *
 * Concurrency Policy:
 *
 * Since almost everything just delegates to the EventDB, which is internally
 * synchronized, we only have to worry about rebuildRepository() which we
 * synchronize on our intrinsic lock.
 *
 */
public class EventsRepository {

    private final static Logger LOGGER = Logger.getLogger(EventsRepository.class.getName());

    private final EventDB eventDB;

    @GuardedBy("this")
    private SwingWorker<Void, ProgressWindow.ProgressUpdate> dbPopulationWorker;

    private final LoadingCache<Object, Long> maxCache;

    private final LoadingCache<Object, Long> minCache;

    private final FilteredEventsModel modelInstance;

    private final LoadingCache<Long, TimeLineEvent> idToEventCache;
    private final LoadingCache<ZoomParams, Map<EventType, Long>> eventCountsCache;
    private final LoadingCache<ZoomParams, List<AggregateEvent>> aggregateEventsCache;

    private final ObservableMap<Long, String> datasourcesMap = FXCollections.observableHashMap();
    private final ObservableMap<Long, String> hashSetMap = FXCollections.observableHashMap();
    private final ObservableList<TagName> tagNames = FXCollections.observableArrayList();
    private final Case autoCase;

    public Case getAutoCase() {
        return autoCase;
    }

    public ObservableList<TagName> getTagNames() {
        return tagNames;
    }

    synchronized public ObservableMap<Long, String> getDatasourcesMap() {
        return datasourcesMap;
    }

    synchronized public ObservableMap<Long, String> getHashSetMap() {
        return hashSetMap;
    }

    public Interval getBoundingEventsInterval(Interval timeRange, RootFilter filter) {
        return eventDB.getBoundingEventsInterval(timeRange, filter);
    }

    /**
     * @return a FilteredEvetns object with this repository as underlying source
     *         of events
     */
    public FilteredEventsModel getEventsModel() {
        return modelInstance;
    }

    public EventsRepository(Case autoCase, ReadOnlyObjectProperty<ZoomParams> currentStateProperty) {
        this.autoCase = autoCase;
        //TODO: we should check that case is open, or get passed a case object/directory -jm
        this.eventDB = EventDB.getEventDB(autoCase);
        populateFilterData(autoCase.getSleuthkitCase());
        idToEventCache = CacheBuilder.newBuilder()
                .maximumSize(5000L)
                .expireAfterAccess(10, TimeUnit.MINUTES)
                .build(CacheLoader.from(eventDB::getEventById));
        eventCountsCache = CacheBuilder.newBuilder()
                .maximumSize(1000L)
                .expireAfterAccess(10, TimeUnit.MINUTES)
                .build(CacheLoader.from(eventDB::countEventsByType));
        aggregateEventsCache = CacheBuilder.newBuilder()
                .maximumSize(1000L)
                .expireAfterAccess(10, TimeUnit.MINUTES
                ).build(CacheLoader.from(eventDB::getAggregatedEvents));
        maxCache = CacheBuilder.newBuilder().build(CacheLoader.from(eventDB::getMaxTime));
        minCache = CacheBuilder.newBuilder().build(CacheLoader.from(eventDB::getMinTime));
        this.modelInstance = new FilteredEventsModel(this, currentStateProperty);
    }

    /**
     * @return min time (in seconds from unix epoch)
     */
    public Long getMaxTime() {
        return maxCache.getUnchecked("max"); // NON-NLS
//        return eventDB.getMaxTime();
    }

    /**
     * @return max tie (in seconds from unix epoch)
     */
    public Long getMinTime() {
        return minCache.getUnchecked("min"); // NON-NLS
//        return eventDB.getMinTime();
    }

    public void recordLastArtifactID(long lastArtfID) {
        eventDB.recordLastArtifactID(lastArtfID);
    }

    public void recordWasIngestRunning(Boolean wasIngestRunning) {
        eventDB.recordWasIngestRunning(wasIngestRunning);
    }

    public void recordLastObjID(Long lastObjID) {
        eventDB.recordLastObjID(lastObjID);
    }

    public boolean getWasIngestRunning() {
        return eventDB.getWasIngestRunning();
    }

    public Long getLastObjID() {
        return eventDB.getLastObjID();
    }

    public long getLastArtfactID() {
        return eventDB.getLastArtfactID();
    }

    public TimeLineEvent getEventById(Long eventID) {
        return idToEventCache.getUnchecked(eventID);
    }

    synchronized public Set<TimeLineEvent> getEventsById(Collection<Long> eventIDs) {
        return eventIDs.stream()
                .map(idToEventCache::getUnchecked)
                .collect(Collectors.toSet());

    }

    synchronized public List<AggregateEvent> getAggregatedEvents(ZoomParams params) {
        return aggregateEventsCache.getUnchecked(params);
    }

    synchronized public Map<EventType, Long> countEvents(ZoomParams params) {
        return eventCountsCache.getUnchecked(params);
    }

    private void invalidateCaches() {
        minCache.invalidateAll();
        maxCache.invalidateAll();
        eventCountsCache.invalidateAll();
        aggregateEventsCache.invalidateAll();
        idToEventCache.invalidateAll();
    }

    public Set<Long> getEventIDs(Interval timeRange, RootFilter filter) {
        return eventDB.getEventIDs(timeRange, filter);
    }

    public Interval getSpanningInterval(Collection<Long> eventIDs) {
        return eventDB.getSpanningInterval(eventIDs);
    }

    synchronized public void rebuildRepository(Runnable r) {
        if (dbPopulationWorker != null) {
            dbPopulationWorker.cancel(true);

        }
        dbPopulationWorker = new DBPopulationWorker(r);
        dbPopulationWorker.execute();
    }

    public boolean hasDataSourceInfo() {
        return eventDB.hasNewColumns();
    }

    private class DBPopulationWorker extends SwingWorker<Void, ProgressWindow.ProgressUpdate> {

        private final ProgressWindow progressDialog;

        //TODO: can we avoid this with a state listener?  does it amount to the same thing?
        //post population operation to execute
        private final Runnable postPopulationOperation;
        private final SleuthkitCase skCase;
        private final TagsManager tagsManager;

        public DBPopulationWorker(Runnable postPopulationOperation) {
            progressDialog = new ProgressWindow(null, true, this);
            progressDialog.setVisible(true);

            skCase = autoCase.getSleuthkitCase();
            tagsManager = autoCase.getServices().getTagsManager();

            this.postPopulationOperation = postPopulationOperation;
        }

        @Override
        @NbBundle.Messages({"progressWindow.msg.populateMacEventsFiles=populating mac events for files:",
            "progressWindow.msg.reinit_db=(re)initializing events database",
            "progressWindow.msg.commitingDb=committing events db"})
        protected Void doInBackground() throws Exception {
            process(Arrays.asList(new ProgressWindow.ProgressUpdate(0, -1, Bundle.progressWindow_msg_reinit_db(), "")));
            //reset database 
            //TODO: can we do more incremental updates? -jm
            eventDB.reInitializeDB();

            //grab ids of all files
            List<Long> files = skCase.findAllFileIdsWhere("name != '.' AND name != '..'");

            final int numFiles = files.size();
            process(Arrays.asList(new ProgressWindow.ProgressUpdate(0, numFiles, Bundle.progressWindow_msg_populateMacEventsFiles(), "")));

            //insert file events into db
            int i = 1;
            EventDB.EventTransaction trans = eventDB.beginTransaction();
            for (final Long fID : files) {
                if (isCancelled()) {
                    break;
                } else {
                    try {
                        AbstractFile f = skCase.getAbstractFileById(fID);

                        if (f == null) {
                            LOGGER.log(Level.WARNING, "Failed to get data for file : {0}", fID); // NON-NLS
                        } else {
                            //TODO: This is broken for logical files? fix -jm
                            //TODO: logical files don't necessarily have valid timestamps, so ... -jm
                            final String uniquePath = f.getUniquePath();
                            final String parentPath = f.getParentPath();
                            long datasourceID = f.getDataSource().getId();
                            String datasourceName = StringUtils.substringBefore(StringUtils.stripStart(uniquePath, "/"), parentPath);
                            String rootFolder = StringUtils.substringBetween(parentPath, "/", "/");
                            String shortDesc = datasourceName + "/" + StringUtils.defaultIfBlank(rootFolder, "");
                            String medD = datasourceName + parentPath;
                            final TskData.FileKnown known = f.getKnown();
                            Set<String> hashSets = f.getHashSetNames();
                            boolean tagged = !tagsManager.getContentTagsByContent(f).isEmpty();

                            //insert it into the db if time is > 0  => time is legitimate (drops logical files)
                            if (f.getAtime() > 0) {
                                eventDB.insertEvent(f.getAtime(), FileSystemTypes.FILE_ACCESSED, datasourceID, fID, null, uniquePath, medD, shortDesc, known, hashSets, tagged, trans);
                            }
                            if (f.getMtime() > 0) {
                                eventDB.insertEvent(f.getMtime(), FileSystemTypes.FILE_MODIFIED, datasourceID, fID, null, uniquePath, medD, shortDesc, known, hashSets, tagged, trans);
                            }
                            if (f.getCtime() > 0) {
                                eventDB.insertEvent(f.getCtime(), FileSystemTypes.FILE_CHANGED, datasourceID, fID, null, uniquePath, medD, shortDesc, known, hashSets, tagged, trans);
                            }
                            if (f.getCrtime() > 0) {
                                eventDB.insertEvent(f.getCrtime(), FileSystemTypes.FILE_CREATED, datasourceID, fID, null, uniquePath, medD, shortDesc, known, hashSets, tagged, trans);
                            }

                            process(Arrays.asList(new ProgressWindow.ProgressUpdate(i, numFiles,
                                    Bundle.progressWindow_msg_populateMacEventsFiles(), f.getName())));
                        }
                    } catch (TskCoreException tskCoreException) {
                        LOGGER.log(Level.WARNING, "failed to insert mac event for file : " + fID, tskCoreException); // NON-NLS
                    }
                }
                i++;
            }

            //insert artifact based events
            //TODO: use (not-yet existing api) to grab all artifacts with timestamps, rather than the hardcoded lists in EventType -jm
            for (EventType type : RootEventType.allTypes) {
                if (isCancelled()) {
                    break;
                }
                //skip file_system events, they are already handled above.
                if (type instanceof ArtifactEventType) {
                    populateEventType((ArtifactEventType) type, trans);
                }
            }

            process(Arrays.asList(new ProgressWindow.ProgressUpdate(0, -1, Bundle.progressWindow_msg_commitingDb(), "")));
            if (isCancelled()) {
                eventDB.rollBackTransaction(trans);
            } else {
                eventDB.commitTransaction(trans, true);
            }

            populateFilterData(skCase);
            invalidateCaches();

            return null;
        }

        /**
         * handle intermediate 'results': just update progress dialog
         *
         * @param chunks
         */
        @Override
        protected void process(List<ProgressWindow.ProgressUpdate> chunks) {
            super.process(chunks);
            ProgressWindow.ProgressUpdate chunk = chunks.get(chunks.size() - 1);
            progressDialog.update(chunk);
        }

        @Override
        @NbBundle.Messages("msgdlg.problem.text=There was a problem populating the timeline."
                + "  Not all events may be present or accurate. See the log for details.")
        protected void done() {
            super.done();
            try {
                progressDialog.close();
                get();
            } catch (CancellationException ex) {
                LOGGER.log(Level.INFO, "Database population was cancelled by the user.  Not all events may be present or accurate. See the log for details.", ex); // NON-NLS
            } catch (InterruptedException | ExecutionException ex) {
                LOGGER.log(Level.WARNING, "Exception while populating database.", ex); // NON-NLS
                JOptionPane.showMessageDialog(null, Bundle.msgdlg_problem_text());
            } catch (Exception ex) {
                LOGGER.log(Level.WARNING, "Unexpected exception while populating database.", ex); // NON-NLS
                JOptionPane.showMessageDialog(null, Bundle.msgdlg_problem_text());
            }
            postPopulationOperation.run();  //execute post db population operation
        }

        /**
         * populate all the events of one subtype
         *
         * @param subType the subtype to populate
         * @param trans   the db transaction to use
         * @param skCase  a reference to the sleuthkit case
         */
        @NbBundle.Messages({"# {0} - event type ", "progressWindow.populatingXevents=populating {0} events"})
        private void populateEventType(final ArtifactEventType type, EventDB.EventTransaction trans) {
            try {
                //get all the blackboard artifacts corresponding to the given event sub_type
                final ArrayList<BlackboardArtifact> blackboardArtifacts = skCase.getBlackboardArtifacts(type.getArtifactType());
                final int numArtifacts = blackboardArtifacts.size();

                process(Arrays.asList(new ProgressWindow.ProgressUpdate(0, numArtifacts,
                        Bundle.progressWindow_populatingXevents(type.toString()), "")));

                int i = 0;
                for (final BlackboardArtifact bbart : blackboardArtifacts) {
                    //for each artifact, extract the relevant information for the descriptions
                    ArtifactEventType.AttributeEventDescription eventDescription = ArtifactEventType.AttributeEventDescription.buildEventDescription(type, bbart);

                    if (eventDescription != null && eventDescription.getTime() > 0L) {  //insert it into the db if time is > 0  => time is legitimate
                        long datasourceID = skCase.getContentById(bbart.getObjectID()).getDataSource().getId();

                        AbstractFile f = skCase.getAbstractFileById(bbart.getObjectID());
                        Set<String> hashSets = f.getHashSetNames();
                        boolean tagged = tagsManager.getBlackboardArtifactTagsByArtifact(bbart).isEmpty() == false;

                        eventDB.insertEvent(eventDescription.getTime(), type, datasourceID, bbart.getObjectID(), bbart.getArtifactID(), eventDescription.getFullDescription(), eventDescription.getMedDescription(), eventDescription.getShortDescription(), null, hashSets, tagged, trans);
                    }

                    i++;
                    process(Arrays.asList(new ProgressWindow.ProgressUpdate(i, numArtifacts,
                            Bundle.progressWindow_populatingXevents(type), "")));
                }
            } catch (TskCoreException ex) {
                LOGGER.log(Level.SEVERE, "There was a problem getting events with sub type = " + type.toString() + ".", ex); // NON-NLS
            }
        }
    }

    /**
     * use the given SleuthkitCase to update the data used to determine the
     * available filters.
     *
     * @param skCase
     */
    synchronized private void populateFilterData(SleuthkitCase skCase) {

        for (Map.Entry<Long, String> hashSet : eventDB.getHashSetNames().entrySet()) {
            hashSetMap.putIfAbsent(hashSet.getKey(), hashSet.getValue());
        }
        //because there is no way to remove a datasource we only add to this map.
        for (Long id : eventDB.getDataSourceIDs()) {
            try {
                datasourcesMap.putIfAbsent(id, skCase.getContentById(id).getDataSource().getName());
            } catch (TskCoreException ex) {
                LOGGER.log(Level.SEVERE, "Failed to get datasource by ID.", ex);
            }
        }

        try {
            tagNames.setAll(skCase.getTagNamesInUse());
        } catch (TskCoreException ex) {
            LOGGER.log(Level.SEVERE, "Failed to get tag names in use.", ex);
        }
    }

<<<<<<< HEAD
    synchronized public Set<Long> markEventsTagged(long objID, Long artifactID, boolean tagged) {
        Set<Long> updatedEventIDs = eventDB.markEventsTagged(objID, artifactID, tagged);
=======
    synchronized public Set<TimeLineEvent> markEventsTagged(long objID, Long artifactID, boolean tagged) {
        HashSet<TimeLineEvent> updatedEventIDs = eventDB.markEventsTagged(objID, artifactID, tagged);
>>>>>>> 74394a28
        if (!updatedEventIDs.isEmpty()) {
            aggregateEventsCache.invalidateAll();
            idToEventCache.invalidateAll(updatedEventIDs);
            try {
                tagNames.setAll(autoCase.getSleuthkitCase().getTagNamesInUse());
            } catch (TskCoreException ex) {
                LOGGER.log(Level.SEVERE, "Failed to get tag names in use.", ex);
            }
        }
        return updatedEventIDs;
    }

    /**
     * "sync" the given tags filter with the tagnames in use: Disable filters
     * for tags that are not in use in the case, and add new filters for tags
     * that don't have them. New filters are selected by default.
     *
     * @param tagsFilter the tags filter to modify so it is consistent with the
     *                   tags in use in the case
     */
    public void syncTagsFilter(TagsFilter tagsFilter) {
        for (TagName t : tagNames) {
<<<<<<< HEAD
            tagsFilter.addSubFilter(new TagNameFilter(t));
=======
            tagsFilter.addSubFilter(new TagNameFilter(t, autoCase));
>>>>>>> 74394a28
        }
        for (TagNameFilter t : tagsFilter.getSubFilters()) {
            t.setDisabled(tagNames.contains(t.getTagName()) == false);
        }
    }
}<|MERGE_RESOLUTION|>--- conflicted
+++ resolved
@@ -453,13 +453,8 @@
         }
     }
 
-<<<<<<< HEAD
-    synchronized public Set<Long> markEventsTagged(long objID, Long artifactID, boolean tagged) {
-        Set<Long> updatedEventIDs = eventDB.markEventsTagged(objID, artifactID, tagged);
-=======
     synchronized public Set<TimeLineEvent> markEventsTagged(long objID, Long artifactID, boolean tagged) {
         HashSet<TimeLineEvent> updatedEventIDs = eventDB.markEventsTagged(objID, artifactID, tagged);
->>>>>>> 74394a28
         if (!updatedEventIDs.isEmpty()) {
             aggregateEventsCache.invalidateAll();
             idToEventCache.invalidateAll(updatedEventIDs);
@@ -482,11 +477,7 @@
      */
     public void syncTagsFilter(TagsFilter tagsFilter) {
         for (TagName t : tagNames) {
-<<<<<<< HEAD
-            tagsFilter.addSubFilter(new TagNameFilter(t));
-=======
             tagsFilter.addSubFilter(new TagNameFilter(t, autoCase));
->>>>>>> 74394a28
         }
         for (TagNameFilter t : tagsFilter.getSubFilters()) {
             t.setDisabled(tagNames.contains(t.getTagName()) == false);
