/*
 * Autopsy Forensic Browser
 * 
 * Copyright 2011-2018 Basis Technology Corp.
 * Contact: carrier <at> sleuthkit <dot> org
 * 
 * Licensed under the Apache License, Version 2.0 (the "License");
 * you may not use this file except in compliance with the License.
 * You may obtain a copy of the License at
 * 
 *     http://www.apache.org/licenses/LICENSE-2.0
 * 
 * Unless required by applicable law or agreed to in writing, software
 * distributed under the License is distributed on an "AS IS" BASIS,
 * WITHOUT WARRANTIES OR CONDITIONS OF ANY KIND, either express or implied.
 * See the License for the specific language governing permissions and
 * limitations under the License.
 */
package org.sleuthkit.autopsy.modules.hashdatabase;

import java.beans.PropertyChangeEvent;
import java.beans.PropertyChangeListener;
import java.beans.PropertyChangeSupport;
import java.io.File;
import java.io.IOException;
import java.util.ArrayList;
import java.util.HashSet;
import java.util.List;
import java.util.Objects;
import java.util.Set;
import java.util.concurrent.ExecutionException;
import java.util.logging.Level;
import javax.swing.JFileChooser;
import javax.swing.JOptionPane;
import javax.swing.SwingWorker;
import javax.swing.filechooser.FileNameExtensionFilter;
import org.apache.commons.io.FilenameUtils;
import org.netbeans.api.progress.ProgressHandle;
import org.openide.util.NbBundle;
import org.openide.util.NbBundle.Messages;
import org.openide.windows.WindowManager;
import org.sleuthkit.autopsy.centralrepository.datamodel.CorrelationAttribute;
import org.sleuthkit.autopsy.centralrepository.datamodel.EamDb;
import org.sleuthkit.autopsy.centralrepository.datamodel.EamDbException;
import org.sleuthkit.autopsy.centralrepository.datamodel.EamGlobalFileInstance;
import org.sleuthkit.autopsy.centralrepository.datamodel.EamGlobalSet;
import org.sleuthkit.autopsy.core.RuntimeProperties;
import org.sleuthkit.autopsy.coreutils.Logger;
import org.sleuthkit.autopsy.coreutils.MessageNotifyUtil;
import org.sleuthkit.autopsy.ingest.IngestManager;
import org.sleuthkit.autopsy.modules.hashdatabase.HashLookupSettings.HashDbInfo;
import org.sleuthkit.datamodel.AbstractFile;
import org.sleuthkit.datamodel.Content;
import org.sleuthkit.datamodel.HashEntry;
import org.sleuthkit.datamodel.HashHitInfo;
import org.sleuthkit.datamodel.SleuthkitJNI;
import org.sleuthkit.datamodel.TskCoreException;
import org.sleuthkit.datamodel.TskData;

/**
 * This class implements a singleton that manages the set of hash databases used
 * to classify files as unknown, known or notable.
 */
public class HashDbManager implements PropertyChangeListener {

    private static final String HASH_DATABASE_FILE_EXTENSON = "kdb"; //NON-NLS
    private static HashDbManager instance = null;
    private List<HashDb> hashSets = new ArrayList<>();
    private Set<String> hashSetNames = new HashSet<>();
    private Set<String> hashSetPaths = new HashSet<>();
    PropertyChangeSupport changeSupport = new PropertyChangeSupport(HashDbManager.class);
    private static final Logger logger = Logger.getLogger(HashDbManager.class.getName());
    private boolean allDatabasesLoadedCorrectly = false;

    /**
     * Property change event support In events: For both of these enums, the old
     * value should be null, and the new value should be the hashset name
     * string.
     */
    public enum SetEvt {

        DB_ADDED, DB_DELETED, DB_INDEXED
    };

    /**
     * Gets the singleton instance of this class.
     *
     * @return HashDbManager The manager
     */
    public static synchronized HashDbManager getInstance() {
        if (instance == null) {
            instance = new HashDbManager();
        }
        return instance;
    }

    public synchronized void addPropertyChangeListener(PropertyChangeListener listener) {
        changeSupport.addPropertyChangeListener(listener);
    }

    public synchronized void removePropertyChangeListener(PropertyChangeListener listener) {
        changeSupport.removePropertyChangeListener(listener);
    }
    
    synchronized boolean verifyAllDatabasesLoadedCorrectly(){
        return allDatabasesLoadedCorrectly;
    }

    private HashDbManager() {
        loadHashsetsConfiguration();
    }

    /**
     * Gets the extension, without the dot separator, that the SleuthKit
     * requires for the hash database files that combine a database and an index
     * and can therefore be updated.
     */
    static String getHashDatabaseFileExtension() {
        return HASH_DATABASE_FILE_EXTENSON;
    }

    public class HashDbManagerException extends Exception {

        private static final long serialVersionUID = 1L;

        private HashDbManagerException(String message) {
            super(message);
        }

        private HashDbManagerException(String message, Throwable exception) {
            super(message, exception);
        }
    }

    /**
     * Adds an existing hash database to the set of hash databases used to
     * classify files as known or notable and saves the configuration.
     *
     * @param hashSetName        Name used to represent the hash database in
     *                           user interface components.
     * @param path               Full path to either a hash database file or a
     *                           hash database index file.
     * @param searchDuringIngest A flag indicating whether or not the hash
     *                           database should be searched during ingest.
     * @param sendIngestMessages A flag indicating whether hash set hit messages
     *                           should be sent as ingest messages.
     * @param knownFilesType     The classification to apply to files whose
     *                           hashes are found in the hash database.
     *
     * @return A HashDb representing the hash database.
     *
     * @throws HashDbManagerException
     */
    public synchronized HashDb addExistingHashDatabase(String hashSetName, String path, boolean searchDuringIngest, boolean sendIngestMessages, HashDb.KnownFilesType knownFilesType) throws HashDbManagerException {
        HashDb hashDb = null;
        hashDb = this.addExistingHashDatabaseNoSave(hashSetName, path, searchDuringIngest, sendIngestMessages, knownFilesType);
        this.save();
        return hashDb;
    }

    synchronized HashDb addExistingHashDatabaseNoSave(String hashSetName, String path, boolean searchDuringIngest, boolean sendIngestMessages, HashDb.KnownFilesType knownFilesType) throws HashDbManagerException {
        HashDb hashDb = null;
        try {
            if (!new File(path).exists()) {
                throw new HashDbManagerException(NbBundle.getMessage(HashDbManager.class, "HashDbManager.hashDbDoesNotExistExceptionMsg", path));
            }

            if (hashSetPaths.contains(path)) {
                throw new HashDbManagerException(NbBundle.getMessage(HashDbManager.class, "HashDbManager.hashDbAlreadyAddedExceptionMsg", path));
            }

            if (hashSetNames.contains(hashSetName)) {
                throw new HashDbManagerException(NbBundle.getMessage(HashDbManager.class, "HashDbManager.duplicateHashSetNameExceptionMsg", hashSetName));
            }

            hashDb = addHashDatabase(SleuthkitJNI.openHashDatabase(path), hashSetName, searchDuringIngest, sendIngestMessages, knownFilesType);
        } catch (TskCoreException ex) {
            throw new HashDbManagerException(ex.getMessage());
        }
        return hashDb;
    }

    /**
     * Adds a new hash database to the set of hash databases used to classify
     * files as known or notable and saves the configuration.
     *
     * @param hashSetName        Hash set name used to represent the hash
     *                           database in user interface components.
     * @param path               Full path to the database file to be created.
     * @param searchDuringIngest A flag indicating whether or not the hash
     *                           database should be searched during ingest.
     * @param sendIngestMessages A flag indicating whether hash set hit messages
     *                           should be sent as ingest messages.
     * @param knownFilesType     The classification to apply to files whose
     *                           hashes are found in the hash database.
     *
     * @return A HashDb representing the hash database.
     *
     * @throws HashDbManagerException
     */
    public synchronized HashDb addNewHashDatabase(String hashSetName, String path, boolean searchDuringIngest, boolean sendIngestMessages,
            HashDb.KnownFilesType knownFilesType) throws HashDbManagerException {

        HashDb hashDb = null;
        hashDb = this.addNewHashDatabaseNoSave(hashSetName, path, searchDuringIngest, sendIngestMessages, knownFilesType);

        this.save();

        return hashDb;
    }

    public synchronized HashDb addNewHashDatabaseNoSave(String hashSetName, String path, boolean searchDuringIngest, boolean sendIngestMessages,
            HashDb.KnownFilesType knownFilesType) throws HashDbManagerException {
        HashDb hashDb = null;
        try {
            File file = new File(path);
            if (file.exists()) {
                throw new HashDbManagerException(NbBundle.getMessage(HashDbManager.class, "HashDbManager.hashDbFileExistsExceptionMsg", path));
            }
            if (!FilenameUtils.getExtension(file.getName()).equalsIgnoreCase(HASH_DATABASE_FILE_EXTENSON)) {
                throw new HashDbManagerException(NbBundle.getMessage(HashDbManager.class, "HashDbManager.illegalHashDbFileNameExtensionMsg",
                        getHashDatabaseFileExtension()));
            }

            if (hashSetPaths.contains(path)) {
                throw new HashDbManagerException(NbBundle.getMessage(HashDbManager.class, "HashDbManager.hashDbAlreadyAddedExceptionMsg", path));
            }

            if (hashSetNames.contains(hashSetName)) {
                throw new HashDbManagerException(NbBundle.getMessage(HashDbManager.class, "HashDbManager.duplicateHashSetNameExceptionMsg", hashSetName));
            }

            hashDb = addHashDatabase(SleuthkitJNI.createHashDatabase(path), hashSetName, searchDuringIngest, sendIngestMessages, knownFilesType);
        } catch (TskCoreException ex) {
            throw new HashDbManagerException(ex.getMessage());
        }
        return hashDb;
    }
    
    private SleuthkitHashSet addHashDatabase(int handle, String hashSetName, boolean searchDuringIngest, boolean sendIngestMessages, HashDb.KnownFilesType knownFilesType) throws TskCoreException {
        // Wrap an object around the handle.
        SleuthkitHashSet hashDb = new SleuthkitHashSet(handle, hashSetName, searchDuringIngest, sendIngestMessages, knownFilesType);

        // Get the indentity data before updating the collections since the 
        // accessor methods may throw. 
        String databasePath = hashDb.getDatabasePath();
        String indexPath = hashDb.getIndexPath();

        // Update the collections used to ensure that hash set names are unique 
        // and the same database is not added to the configuration more than once.
        hashSetNames.add(hashDb.getHashSetName());
        if (!databasePath.equals("None")) { //NON-NLS
            hashSetPaths.add(databasePath);
        }
        if (!indexPath.equals("None")) { //NON-NLS
            hashSetPaths.add(indexPath);
        }

        // Add the hash database to the collection
        hashSets.add(hashDb);

        // Let any external listeners know that there's a new set   
        try {
            changeSupport.firePropertyChange(SetEvt.DB_ADDED.toString(), null, hashSetName);
        } catch (Exception e) {
            logger.log(Level.SEVERE, "HashDbManager listener threw exception", e); //NON-NLS
            MessageNotifyUtil.Notify.show(
                    NbBundle.getMessage(this.getClass(), "HashDbManager.moduleErr"),
                    NbBundle.getMessage(this.getClass(), "HashDbManager.moduleErrorListeningToUpdatesMsg"),
                    MessageNotifyUtil.MessageType.ERROR);
        }
        return hashDb;
    }
    
    CentralRepoHashSet addExistingCentralRepoHashSet(String hashSetName, String version, int referenceSetID, 
            boolean searchDuringIngest, boolean sendIngestMessages, HashDb.KnownFilesType knownFilesType, 
            boolean readOnly) throws TskCoreException{
        
        if(! EamDb.isEnabled()){
            throw new TskCoreException("Could not load central repository hash set " + hashSetName + " - central repository is not enabled");
        }
        
        CentralRepoHashSet db = new CentralRepoHashSet(hashSetName, version, referenceSetID, searchDuringIngest,
            sendIngestMessages, knownFilesType, readOnly);
        
        if(! db.isValid()){
            throw new TskCoreException("Error finding hash set " + hashSetName + " in central repository");
        }
        
        // Add the hash database to the collection
        hashSets.add(db);

        // Let any external listeners know that there's a new set   
        try {
            changeSupport.firePropertyChange(SetEvt.DB_ADDED.toString(), null, hashSetName);
        } catch (Exception e) {
            logger.log(Level.SEVERE, "HashDbManager listener threw exception", e); //NON-NLS
            MessageNotifyUtil.Notify.show(
                    NbBundle.getMessage(this.getClass(), "HashDbManager.moduleErr"),
                    NbBundle.getMessage(this.getClass(), "HashDbManager.moduleErrorListeningToUpdatesMsg"),
                    MessageNotifyUtil.MessageType.ERROR);
        }
        return db;        
        
    }

    synchronized void indexHashDatabase(SleuthkitHashSet hashDb) {
        hashDb.addPropertyChangeListener(this);
        HashDbIndexer creator = new HashDbIndexer(hashDb);
        creator.execute();
    }

    @Override
    public void propertyChange(PropertyChangeEvent event) {
        if (event.getPropertyName().equals(SleuthkitHashSet.Event.INDEXING_DONE.name())) {
            SleuthkitHashSet hashDb = (SleuthkitHashSet) event.getNewValue();
            if (null != hashDb) {
                try {
                    String indexPath = hashDb.getIndexPath();
                    if (!indexPath.equals("None")) { //NON-NLS
                        hashSetPaths.add(indexPath);
                    }
                } catch (TskCoreException ex) {
                    Logger.getLogger(HashDbManager.class.getName()).log(Level.SEVERE, "Error getting index path of " + hashDb.getHashSetName() + " hash set after indexing", ex); //NON-NLS
                }
            }
        }
    }

    /**
     * Removes a hash database from the set of hash databases used to classify
     * files as known or notable and saves the configuration.
     *
     * @param hashDb
     *
     * @throws HashDbManagerException
     */
    public synchronized void removeHashDatabase(HashDb hashDb) throws HashDbManagerException {
        this.removeHashDatabaseNoSave(hashDb);
        this.save();
    }
    
    public synchronized void removeHashDatabaseNoSave(HashDb hashDb) throws HashDbManagerException {
        // Don't remove a database if ingest is running
        boolean ingestIsRunning = IngestManager.getInstance().isIngestRunning();
        if (ingestIsRunning) {
            throw new HashDbManagerException(NbBundle.getMessage(this.getClass(), "HashDbManager.ingestRunningExceptionMsg"));
        }
        // Remove the database from whichever hash set list it occupies,
        // and remove its hash set name from the hash set used to ensure unique
        // hash set names are used, before undertaking These operations will succeed and constitute
        // a mostly effective removal, even if the subsequent operations fail.
        String hashSetName = hashDb.getHashSetName();
        hashSetNames.remove(hashSetName);
        hashSets.remove(hashDb);

        // Now undertake the operations that could throw.
        
        // Indexing is only relevanet for sleuthkit hashsets
        if(hashDb instanceof SleuthkitHashSet){
            SleuthkitHashSet hashDatabase = (SleuthkitHashSet)hashDb;
            try {
                if(hashDatabase.hasIndex()){
                    hashSetPaths.remove(hashDatabase.getIndexPath());
                }
            } catch (TskCoreException ex) {
                Logger.getLogger(HashDbManager.class.getName()).log(Level.SEVERE, "Error getting index path of " + hashDatabase.getHashSetName() + " hash set when removing the hash set", ex); //NON-NLS
            }        

            try {
                if (!hashDatabase.hasIndexOnly()) {
                    hashSetPaths.remove(hashDatabase.getDatabasePath());
                }
            } catch (TskCoreException ex) {
                Logger.getLogger(HashDbManager.class.getName()).log(Level.SEVERE, "Error getting hash set path of " + hashDatabase.getHashSetName() + " hash set when removing the hash set", ex); //NON-NLS
            }
        
            try {
                hashDatabase.close();
            } catch (TskCoreException ex) {
                Logger.getLogger(HashDbManager.class.getName()).log(Level.SEVERE, "Error closing " + hashDb.getHashSetName() + " hash set when removing the hash set", ex); //NON-NLS
            }
        }

        // Let any external listeners know that a set has been deleted
        try {
            changeSupport.firePropertyChange(SetEvt.DB_DELETED.toString(), null, hashSetName);
        } catch (Exception e) {
            logger.log(Level.SEVERE, "HashDbManager listener threw exception", e); //NON-NLS
            MessageNotifyUtil.Notify.show(
                    NbBundle.getMessage(this.getClass(), "HashDbManager.moduleErr"),
                    NbBundle.getMessage(this.getClass(), "HashDbManager.moduleErrorListeningToUpdatesMsg"),
                    MessageNotifyUtil.MessageType.ERROR);
        }
    }

    void save() throws HashDbManagerException {
        try {
            if (!HashLookupSettings.writeSettings(new HashLookupSettings(HashLookupSettings.convertHashSetList(this.hashSets)))) {
                throw new HashDbManagerException(NbBundle.getMessage(this.getClass(), "HashDbManager.saveErrorExceptionMsg"));
            }
        } catch (HashLookupSettings.HashLookupSettingsException ex) {
            throw new HashDbManagerException(NbBundle.getMessage(this.getClass(), "HashDbManager.saveErrorExceptionMsg"));
        }
    }
    
    /**
     * Gets all of the hash databases used to classify files as known or known
     * bad. Will add any new central repository databases to the list before
     * returning it.
     *
     * @return A list, possibly empty, of hash databases.
     */
    public synchronized List<HashDb> getAllHashSets() {
        try{
            updateHashSetsFromCentralRepository();
        } catch (TskCoreException ex){
            Logger.getLogger(HashDbManager.class.getName()).log(Level.SEVERE, "Error loading central repository hash sets", ex); //NON-NLS
        }
        
        List<HashDb> hashDbs = new ArrayList<>();
        hashDbs.addAll(this.hashSets);
        return hashDbs;
    }

    /**
     * Gets all of the hash databases used to classify files as known.
     *
     * @return A list, possibly empty, of hash databases.
     */
    public synchronized List<HashDb> getKnownFileHashSets() {
        List<HashDb> hashDbs = new ArrayList<>();
        try{
            updateHashSetsFromCentralRepository();
        } catch (TskCoreException ex){
            Logger.getLogger(HashDbManager.class.getName()).log(Level.SEVERE, "Error loading central repository hash sets", ex); //NON-NLS
        }
        this.hashSets.stream().filter((db) -> (db.getKnownFilesType() == HashDb.KnownFilesType.KNOWN)).forEach((db) -> {
            hashDbs.add(db);
        });
        return hashDbs;
    }

    /**
     * Gets all of the hash databases used to classify files as notable.
     *
     * @return A list, possibly empty, of hash databases.
     */
    public synchronized List<HashDb> getKnownBadFileHashSets() {
        List<HashDb> hashDbs = new ArrayList<>();
        try{
            updateHashSetsFromCentralRepository();
        } catch (TskCoreException ex){
            Logger.getLogger(HashDbManager.class.getName()).log(Level.SEVERE, "Error loading central repository hash sets", ex); //NON-NLS
        }
        this.hashSets.stream().filter((db) -> (db.getKnownFilesType() == HashDb.KnownFilesType.KNOWN_BAD)).forEach((db) -> {
            hashDbs.add(db);
        });
        return hashDbs;
    }

    /**
     * Gets all of the hash databases that accept updates.
     *
     * @return A list, possibly empty, of hash databases.
     */
    public synchronized List<HashDb> getUpdateableHashSets() {
        return getUpdateableHashSets(this.hashSets);
    }

    private List<HashDb> getUpdateableHashSets(List<HashDb> hashDbs) {
        ArrayList<HashDb> updateableDbs = new ArrayList<>();
        try{
            updateHashSetsFromCentralRepository();
        } catch (TskCoreException ex){
            Logger.getLogger(HashDbManager.class.getName()).log(Level.SEVERE, "Error loading central repository hash sets", ex); //NON-NLS
        }
        for (HashDb db : hashDbs) {
            try {
                if (db.isUpdateable()) {
                    updateableDbs.add(db);
                }
            } catch (TskCoreException ex) {
                Logger.getLogger(HashDbManager.class.getName()).log(Level.SEVERE, "Error checking updateable status of " + db.getHashSetName() + " hash set", ex); //NON-NLS
            }
        }
        return updateableDbs;
    }
    
    private List<HashDbInfo> getCentralRepoHashSetsFromDatabase(){
        List<HashDbInfo> crHashSets = new ArrayList<>();
        if(EamDb.isEnabled()){
            try{
                List<EamGlobalSet> crSets = EamDb.getInstance().getAllReferenceSets(EamDb.getInstance().getCorrelationTypeById(CorrelationAttribute.FILES_TYPE_ID));
                for(EamGlobalSet globalSet:crSets){
                    
                    // Defaults for fields not stored in the central repository:
                    //   searchDuringIngest: false
                    //   sendIngestMessages: true if the hash set is notable
                    boolean sendIngestMessages = convertFileKnown(globalSet.getFileKnownStatus()).equals(HashDb.KnownFilesType.KNOWN_BAD);
                    crHashSets.add(new HashDbInfo(globalSet.getSetName(), globalSet.getVersion(),
                        globalSet.getGlobalSetID(), convertFileKnown(globalSet.getFileKnownStatus()), globalSet.isReadOnly(), false, sendIngestMessages));
               }
            } catch (EamDbException ex){
                Logger.getLogger(HashDbManager.class.getName()).log(Level.SEVERE, "Error loading central repository hash sets", ex); //NON-NLS
            }
        }
        return crHashSets;
    }
    
    private static HashDb.KnownFilesType convertFileKnown(TskData.FileKnown fileKnown){
        if(fileKnown.equals(TskData.FileKnown.BAD)){
            return HashDb.KnownFilesType.KNOWN_BAD;
        }
        return HashDb.KnownFilesType.KNOWN;
    }

    /**
     * Restores the last saved hash sets configuration. This supports
     * cancellation of configuration panels.
     */
    public synchronized void loadLastSavedConfiguration() {
        closeHashDatabases(this.hashSets);
        hashSetNames.clear();
        hashSetPaths.clear();

        loadHashsetsConfiguration();
    }

    private void closeHashDatabases(List<HashDb> hashDatabases) {
        for (HashDb database : hashDatabases) {
            if(database instanceof SleuthkitHashSet){
                try {
                    ((SleuthkitHashSet)database).close();
                } catch (TskCoreException ex) {
                    Logger.getLogger(HashDbManager.class.getName()).log(Level.SEVERE, "Error closing " + database.getHashSetName() + " hash set", ex); //NON-NLS
                }
            }
        }
        hashDatabases.clear();
    }

    private void loadHashsetsConfiguration() {
        try {
            HashLookupSettings settings = HashLookupSettings.readSettings();
            this.configureSettings(settings);
        } catch (HashLookupSettings.HashLookupSettingsException ex) {
            Logger.getLogger(HashDbManager.class.getName()).log(Level.SEVERE, "Could not read Hash lookup settings from disk.", ex);
        }
    }

    /**
     * Configures the given settings object by adding all contained hash db to
     * the system.
     *
     * @param settings The settings to configure.
     */
    @Messages({"# {0} - hash set name", "HashDbManager.noDbPath.message=Couldn't get valid hash set path for: {0}",
            "HashDbManager.centralRepoLoadError.message=Error loading central repository hash sets"})
    private void configureSettings(HashLookupSettings settings) {
        allDatabasesLoadedCorrectly = true;
        List<HashDbInfo> hashDbInfoList = settings.getHashDbInfo();
        for (HashDbInfo hashDbInfo : hashDbInfoList) {
            try {
                if(hashDbInfo.isFileDatabaseType()){
                    String dbPath = this.getValidFilePath(hashDbInfo.getHashSetName(), hashDbInfo.getPath());
                    if (dbPath != null) {
                        addHashDatabase(SleuthkitJNI.openHashDatabase(dbPath), hashDbInfo.getHashSetName(), hashDbInfo.getSearchDuringIngest(), hashDbInfo.getSendIngestMessages(), hashDbInfo.getKnownFilesType());
                    } else {
                        logger.log(Level.WARNING, Bundle.HashDbManager_noDbPath_message(hashDbInfo.getHashSetName()));
                        allDatabasesLoadedCorrectly = false;
                    }
                } else {
                    if(EamDb.isEnabled()){
                        addExistingCentralRepoHashSet(hashDbInfo.getHashSetName(), hashDbInfo.getVersion(), 
                                hashDbInfo.getReferenceSetID(), 
                                hashDbInfo.getSearchDuringIngest(), hashDbInfo.getSendIngestMessages(), 
                                hashDbInfo.getKnownFilesType(), hashDbInfo.isReadOnly());
                    }
                }
            } catch (TskCoreException ex) {
<<<<<<< HEAD
                Logger.getLogger(HashDbManager.class.getName()).log(Level.SEVERE, "Error opening hash database", ex); //NON-NLS
                JOptionPane.showMessageDialog(WindowManager.getDefault().getMainWindow(),
=======
                Logger.getLogger(HashDbManager.class.getName()).log(Level.SEVERE, "Error opening hash set", ex); //NON-NLS
                JOptionPane.showMessageDialog(null,
>>>>>>> 56437140
                        NbBundle.getMessage(this.getClass(),
                                "HashDbManager.unableToOpenHashDbMsg", hashDbInfo.getHashSetName()),
                        NbBundle.getMessage(this.getClass(), "HashDbManager.openHashDbErr"),
                        JOptionPane.ERROR_MESSAGE);
                allDatabasesLoadedCorrectly = false;
            }
        }
        
        if(EamDb.isEnabled()){
            try{
                updateHashSetsFromCentralRepository();
            } catch (TskCoreException ex){
                Logger.getLogger(HashDbManager.class.getName()).log(Level.SEVERE, "Error opening hash set", ex); //NON-NLS
                
                JOptionPane.showMessageDialog(WindowManager.getDefault().getMainWindow(),
                        Bundle.HashDbManager_centralRepoLoadError_message(),
                        NbBundle.getMessage(this.getClass(), "HashDbManager.openHashDbErr"),
                        JOptionPane.ERROR_MESSAGE);
                allDatabasesLoadedCorrectly = false;
            }
        }
        
        /* NOTE: When RuntimeProperties.coreComponentsAreActive() is "false", 
        I don't think we should overwrite hash db settings file because we 
        were unable to load a database. The user should have to fix the issue or 
        remove the database from settings. Overwiting the settings effectively removes 
        the database from HashLookupSettings and the user may not know about this 
        because the dialogs are not being displayed. The next time user starts Autopsy, HashDB 
        will load without errors and the user may think that the problem was solved.*/
        if (!allDatabasesLoadedCorrectly && RuntimeProperties.runningWithGUI()) {
            try {
                HashLookupSettings.writeSettings(new HashLookupSettings(HashLookupSettings.convertHashSetList(this.hashSets)));
                allDatabasesLoadedCorrectly = true;
            } catch (HashLookupSettings.HashLookupSettingsException ex) {
                allDatabasesLoadedCorrectly = false;
                logger.log(Level.SEVERE, "Could not overwrite hash set settings.", ex);
            }
        }
    }
    
    private void updateHashSetsFromCentralRepository() throws TskCoreException {
        if(EamDb.isEnabled()){
            List<HashDbInfo> crHashDbInfoList = getCentralRepoHashSetsFromDatabase();
            for(HashDbInfo hashDbInfo : crHashDbInfoList) {
                if(hashDbInfoIsNew(hashDbInfo)){
                    addExistingCentralRepoHashSet(hashDbInfo.getHashSetName(), hashDbInfo.getVersion(), 
                                hashDbInfo.getReferenceSetID(), 
                                hashDbInfo.getSearchDuringIngest(), hashDbInfo.getSendIngestMessages(), hashDbInfo.getKnownFilesType(),
                                hashDbInfo.isReadOnly());   
                }
            }
        }
    }
        
    private boolean hashDbInfoIsNew(HashDbInfo dbInfo){
        for(HashDb db:this.hashSets){
            if(dbInfo.matches(db)){
                return false;
            }
        }
        return true;
    }

    private String getValidFilePath(String hashSetName, String configuredPath) {
        // Check the configured path.
        File database = new File(configuredPath);
        if (database.exists()) {
            return configuredPath;
        }

        // Give the user an opportunity to find the desired file.
        String newPath = null;
        if (RuntimeProperties.runningWithGUI() && 
                JOptionPane.showConfirmDialog(WindowManager.getDefault().getMainWindow(),
                NbBundle.getMessage(this.getClass(), "HashDbManager.dlgMsg.dbNotFoundAtLoc",
                        hashSetName, configuredPath),
                NbBundle.getMessage(this.getClass(), "HashDbManager.dlgTitle.MissingDb"),
                JOptionPane.YES_NO_OPTION) == JOptionPane.YES_OPTION) {
            newPath = searchForFile();
            if (null != newPath && !newPath.isEmpty()) {
                database = new File(newPath);
                if (!database.exists()) {
                    newPath = null;
                }
            }
        }
        return newPath;
    }

    private String searchForFile() {
        String filePath = null;
        JFileChooser fc = new JFileChooser();
        fc.setDragEnabled(false);
        fc.setFileSelectionMode(JFileChooser.FILES_ONLY);
        String[] EXTENSION = new String[]{"txt", "idx", "hash", "Hash", "kdb"}; //NON-NLS
        FileNameExtensionFilter filter = new FileNameExtensionFilter(
                NbBundle.getMessage(this.getClass(), "HashDbManager.fileNameExtensionFilter.title"), EXTENSION);
        fc.setFileFilter(filter);
        fc.setMultiSelectionEnabled(false);
        if (fc.showOpenDialog(null) == JFileChooser.APPROVE_OPTION) {
            File f = fc.getSelectedFile();
            try {
                filePath = f.getCanonicalPath();
            } catch (IOException ex) {
                Logger.getLogger(HashDbManager.class.getName()).log(Level.WARNING, "Couldn't get selected file path", ex); //NON-NLS
            }
        }
        return filePath;
    }
    
    public static abstract class HashDb {
        
        /**
         * Indicates how files with hashes stored in a particular hash database
         * object should be classified.
         */
        public enum KnownFilesType {

            KNOWN(NbBundle.getMessage(HashDbManager.class, "HashDbManager.known.text")),
            KNOWN_BAD(NbBundle.getMessage(HashDbManager.class, "HashDbManager.knownBad.text"));
            private final String displayName;

            private KnownFilesType(String displayName) {
                this.displayName = displayName;
            }

            public String getDisplayName() {
                return this.displayName;
            }
        }

        /**
         * Property change events published by hash database objects.
         */
        public enum Event {

            INDEXING_DONE
        }
        
        public abstract String getHashSetName();
        
        abstract String getDisplayName();

        public abstract String getDatabasePath() throws TskCoreException;

        public abstract HashDb.KnownFilesType getKnownFilesType();

        public abstract boolean getSearchDuringIngest();
		
        abstract void setSearchDuringIngest(boolean useForIngest);

        public abstract boolean getSendIngestMessages();

        abstract void setSendIngestMessages(boolean showInboxMessages);

        /**
         * Indicates whether the hash database accepts updates.
         *
         * @return True if the database accepts updates, false otherwise.
         *
         * @throws org.sleuthkit.datamodel.TskCoreException
         */
        public abstract boolean isUpdateable() throws TskCoreException;

        /**
         * Adds hashes of content (if calculated) to the hash database.
         *
         * @param content The content for which the calculated hashes, if any,
         *                are to be added to the hash database.
         *
         * @throws TskCoreException
         */
        public abstract void addHashes(Content content) throws TskCoreException;

        public abstract void addHashes(Content content, String comment) throws TskCoreException;

        public abstract void addHashes(List<HashEntry> hashes) throws TskCoreException;

        public abstract boolean lookupMD5Quick(Content content) throws TskCoreException;

        public abstract HashHitInfo lookupMD5(Content content) throws TskCoreException;
        
        /**
         * Returns whether this database can be enabled.
         * For file type, this is the same as checking that it has an index
         * @return true if is valid, false otherwise
         * @throws TskCoreException 
         */
        abstract boolean isValid() throws TskCoreException;
        
        public abstract String getIndexPath() throws TskCoreException;
        
        public abstract boolean hasIndexOnly() throws TskCoreException;
        
        public abstract void firePropertyChange(String propertyName, Object oldValue, Object newValue);
        
        public abstract void addPropertyChangeListener(PropertyChangeListener pcl);
        
        public abstract void removePropertyChangeListener(PropertyChangeListener pcl);
        
        @Override
        public abstract String toString();
        
    }

    /**
     * Instances of this class represent hash databases used to classify files
     * as known or know bad.
     */
    class SleuthkitHashSet extends HashDb{
        
        private static final long serialVersionUID = 1L;
        private final int handle;
        private final String hashSetName;
        private boolean searchDuringIngest;
        private boolean sendIngestMessages;
        private final HashDb.KnownFilesType knownFilesType;  
        private boolean indexing;
        private final PropertyChangeSupport propertyChangeSupport = new PropertyChangeSupport(this);

        private SleuthkitHashSet(int handle, String hashSetName, boolean useForIngest, boolean sendHitMessages, KnownFilesType knownFilesType) {
            this.handle = handle;
            this.hashSetName = hashSetName;
            this.searchDuringIngest = useForIngest;
            this.sendIngestMessages = sendHitMessages;
            this.knownFilesType = knownFilesType;
            this.indexing = false;
        }

        /**
         * Adds a listener for the events defined in HashDb.Event.
         * Listeners are used during indexing.
         *
         * @param pcl
         */
        @Override
        public void addPropertyChangeListener(PropertyChangeListener pcl) {
            propertyChangeSupport.addPropertyChangeListener(pcl);
        }

        /**
         * Removes a listener for the events defined in HashDb.Event.
         *
         * @param pcl
         */
        @Override
        public void removePropertyChangeListener(PropertyChangeListener pcl) {
            propertyChangeSupport.removePropertyChangeListener(pcl);
        }
        
        int getHandle(){
            return handle;
        }

        @Override
        public String getHashSetName() {
            return hashSetName;
        }
        
        @Override
        String getDisplayName(){
            return getHashSetName();
        }

        @Override
        public String getDatabasePath() throws TskCoreException {
            return SleuthkitJNI.getHashDatabasePath(handle);
        }
        
        public void setIndexing(boolean indexing){
            this.indexing = indexing; 
        }

        @Override
        public String getIndexPath() throws TskCoreException {
            return SleuthkitJNI.getHashDatabaseIndexPath(handle);
        }

        @Override
        public KnownFilesType getKnownFilesType() {
            return knownFilesType;
        }

        @Override
        public boolean getSearchDuringIngest() {
            return searchDuringIngest;
        }

        @Override
        void setSearchDuringIngest(boolean useForIngest) {
            this.searchDuringIngest = useForIngest;
        }

        @Override
        public boolean getSendIngestMessages() {
            return sendIngestMessages;
        }

        @Override
        void setSendIngestMessages(boolean showInboxMessages) {
            this.sendIngestMessages = showInboxMessages;
        }

        /**
         * Indicates whether the hash database accepts updates.
         *
         * @return True if the database accepts updates, false otherwise.
         *
         * @throws org.sleuthkit.datamodel.TskCoreException
         */
        @Override
        public boolean isUpdateable() throws TskCoreException {
            return SleuthkitJNI.isUpdateableHashDatabase(this.handle);
        }

        /**
         * Adds hashes of content (if calculated) to the hash database.
         *
         * @param content The content for which the calculated hashes, if any,
         *                are to be added to the hash database.
         *
         * @throws TskCoreException
         */
        @Override
        public void addHashes(Content content) throws TskCoreException {
            addHashes(content, null);
        }

        /**
         * Adds hashes of content (if calculated) to the hash database.
         *
         * @param content The content for which the calculated hashes, if any,
         *                are to be added to the hash database.
         * @param comment A comment to associate with the hashes, e.g., the name
         *                of the case in which the content was encountered.
         *
         * @throws TskCoreException
         */
        @Override
        public void addHashes(Content content, String comment) throws TskCoreException {
            // This only works for AbstractFiles and MD5 hashes at present. 
            assert content instanceof AbstractFile;
            if (content instanceof AbstractFile) {
                AbstractFile file = (AbstractFile) content;
                if (null != file.getMd5Hash()) {
                    SleuthkitJNI.addToHashDatabase(null, file.getMd5Hash(), null, null, comment, handle);
                }
            }
        }

        /**
         * Adds a list of hashes to the hash database at once
         *
         * @param hashes List of hashes
         *
         * @throws TskCoreException
         */
        @Override
        public void addHashes(List<HashEntry> hashes) throws TskCoreException {
            SleuthkitJNI.addToHashDatabase(hashes, handle);
        }

        /**
         * Perform a basic boolean lookup of the file's hash.
         *
         * @param content
         *
         * @return True if file's MD5 is in the hash database
         *
         * @throws TskCoreException
         */
        @Override
        public boolean lookupMD5Quick(Content content) throws TskCoreException {
            boolean result = false;
            assert content instanceof AbstractFile;
            if (content instanceof AbstractFile) {
                AbstractFile file = (AbstractFile) content;
                if (null != file.getMd5Hash()) {
                    result = SleuthkitJNI.lookupInHashDatabase(file.getMd5Hash(), handle);
                }
            }
            return result;
        }

        /**
         * Lookup hash value in DB and provide details on file.
         *
         * @param content
         *
         * @return null if file is not in database.
         *
         * @throws TskCoreException
         */
        @Override
        public HashHitInfo lookupMD5(Content content) throws TskCoreException {
            HashHitInfo result = null;
            // This only works for AbstractFiles and MD5 hashes at present. 
            assert content instanceof AbstractFile;
            if (content instanceof AbstractFile) {
                AbstractFile file = (AbstractFile) content;
                if (null != file.getMd5Hash()) {
                    result = SleuthkitJNI.lookupInHashDatabaseVerbose(file.getMd5Hash(), handle);
                }
            }
            return result;
        }
        
        /**
         * Returns whether this database can be enabled.
         * For file type, this is the same as checking that it has an index
         * @return true if is valid, false otherwise
         * @throws TskCoreException 
         */
        @Override
        boolean isValid() throws TskCoreException {
            return hasIndex();
        }

        boolean hasIndex() throws TskCoreException {
            return SleuthkitJNI.hashDatabaseHasLookupIndex(handle);
        }

        @Override
        public boolean hasIndexOnly() throws TskCoreException {
            return SleuthkitJNI.hashDatabaseIsIndexOnly(handle);
        }

        boolean canBeReIndexed() throws TskCoreException {
            return SleuthkitJNI.hashDatabaseCanBeReindexed(handle);
        }

        boolean isIndexing() {
            return indexing;
        }
        
        @Override
        public void firePropertyChange(String propertyName, Object oldValue, Object newValue){
            this.propertyChangeSupport.firePropertyChange(propertyName, oldValue, newValue);
        }

        private void close() throws TskCoreException {
            SleuthkitJNI.closeHashDatabase(handle);
        }
        
        @Override
        public String toString(){
            return getHashSetName();
        }
        

        @Override
        public int hashCode() {
            int code = 23;
            code = 47 * code + Integer.hashCode(handle);
            code = 47 * code + Objects.hashCode(this.hashSetName);
            code = 47 * code + Objects.hashCode(this.propertyChangeSupport);
            code = 47 * code + Objects.hashCode(this.knownFilesType);
            return code;
        }

        @Override
        public boolean equals(Object obj) {
            if (obj == null) {
                return false;
            }
            if (getClass() != obj.getClass()) {
                return false;
            }
            final SleuthkitHashSet other = (SleuthkitHashSet) obj;
            if (!Objects.equals(this.hashSetName, other.hashSetName)) {
                return false;
            }
            if (this.knownFilesType != other.knownFilesType) {
                return false;
            }
            return true;
        }
    }

    /**
     * Instances of this class represent hash databases used to classify files
     * as known or know bad.
     */
    class CentralRepoHashSet extends HashDb{

        private static final long serialVersionUID = 1L;
        private final String hashSetName;
        private boolean searchDuringIngest;
        private boolean sendIngestMessages;
        private final HashDb.KnownFilesType knownFilesType;  
        private final int referenceSetID;
        private final String version;
        private String orgName;
        private final boolean readOnly;
        private final PropertyChangeSupport propertyChangeSupport = new PropertyChangeSupport(this);

        @Messages({"HashDbManager.CentralRepoHashDb.orgError=Error loading organization"})
        private CentralRepoHashSet(String hashSetName, String version, int referenceSetID, 
                boolean useForIngest, boolean sendHitMessages, HashDb.KnownFilesType knownFilesType, 
                boolean readOnly)
                throws TskCoreException{
            this.hashSetName = hashSetName;
            this.version = version;
            this.referenceSetID = referenceSetID;
            this.searchDuringIngest = useForIngest;
            this.sendIngestMessages = sendHitMessages;
            this.knownFilesType = knownFilesType;
            this.readOnly = readOnly;
            
            try{
                orgName = EamDb.getInstance().getReferenceSetOrganization(referenceSetID).getName();
            } catch (EamDbException ex){
                Logger.getLogger(SleuthkitHashSet.class.getName()).log(Level.SEVERE, "Error looking up central repository organization for reference set " + referenceSetID, ex); //NON-NLS
                orgName = Bundle.HashDbManager_CentralRepoHashDb_orgError();
            }
        }

        /**
         * Adds a listener for the events defined in HashDb.Event.
         * Listeners are used during indexing.
         *
         * @param pcl
         */
        @Override
        public void addPropertyChangeListener(PropertyChangeListener pcl) {
            propertyChangeSupport.addPropertyChangeListener(pcl);
        }

        /**
         * Removes a listener for the events defined in HashDb.Event.
         *
         * @param pcl
         */
        @Override
        public void removePropertyChangeListener(PropertyChangeListener pcl) {
            propertyChangeSupport.removePropertyChangeListener(pcl);
        }
        
        @Override
        public boolean hasIndexOnly() throws TskCoreException{
            return true;
        }

        @Override
        public String getHashSetName() {
            return hashSetName;
        }
        
        @Override
        public String getDisplayName(){
            if(! getVersion().isEmpty()){
                return getHashSetName() + " " + getVersion() + " (remote)";
            } else {
                return getHashSetName() + " (remote)";
            }
        }
        
        String getVersion(){
            return version;
        }
        
        String getOrgName(){
            return orgName;
        }
        
        int getReferenceSetID(){
            return referenceSetID;
        }

        @Override
        public String getDatabasePath() throws TskCoreException {
            return "";
        }

        @Override
        public String getIndexPath() throws TskCoreException {
            return "";
        }

        @Override
        public HashDb.KnownFilesType getKnownFilesType() {
            return knownFilesType;
        }

        @Override
        public boolean getSearchDuringIngest() {
            return searchDuringIngest;
        }

        @Override
        void setSearchDuringIngest(boolean useForIngest) {
            this.searchDuringIngest = useForIngest;
        }

        @Override
        public boolean getSendIngestMessages() {
            return sendIngestMessages;
        }

        @Override
        void setSendIngestMessages(boolean showInboxMessages) {
            this.sendIngestMessages = showInboxMessages;
        }

        /**
         * Indicates whether the hash database accepts updates.
         *
         * @return True if the database accepts updates, false otherwise.
         *
         * @throws org.sleuthkit.datamodel.TskCoreException
         */
        @Override
        public boolean isUpdateable() throws TskCoreException {
            return (! readOnly);
        }

        /**
         * Adds hashes of content (if calculated) to the hash database.
         *
         * @param content The content for which the calculated hashes, if any,
         *                are to be added to the hash database.
         *
         * @throws TskCoreException
         */
        @Override
        public void addHashes(Content content) throws TskCoreException {
            addHashes(content, null);
        }

        /**
         * Adds hashes of content (if calculated) to the hash database.
         *
         * @param content The content for which the calculated hashes, if any,
         *                are to be added to the hash database.
         * @param comment A comment to associate with the hashes, e.g., the name
         *                of the case in which the content was encountered.
         *
         * @throws TskCoreException
         */
        @Override
        public void addHashes(Content content, String comment) throws TskCoreException {
            // This only works for AbstractFiles and MD5 hashes at present. 
            assert content instanceof AbstractFile;
            if (content instanceof AbstractFile) {
                AbstractFile file = (AbstractFile) content;
                if (null != file.getMd5Hash()) {
                    TskData.FileKnown type;
                    if(knownFilesType.equals(HashDb.KnownFilesType.KNOWN_BAD)){
                        type = TskData.FileKnown.BAD;
                    } else {
                        type = TskData.FileKnown.KNOWN;
                    }
                    
                    try{
                        EamGlobalFileInstance fileInstance = new EamGlobalFileInstance(referenceSetID, file.getMd5Hash(),
                            type, comment);
                        EamDb.getInstance().addReferenceInstance(fileInstance,EamDb.getInstance().getCorrelationTypeById(CorrelationAttribute.FILES_TYPE_ID));
                    } catch (EamDbException ex){
                        throw new TskCoreException("Error adding hashes to " + getDisplayName(), ex);
                    }
                }
            }
        }

        /**
         * Adds a list of hashes to the hash database at once
         *
         * @param hashes List of hashes
         *
         * @throws TskCoreException
         */
        @Override
        public void addHashes(List<HashEntry> hashes) throws TskCoreException {
            Set<EamGlobalFileInstance> globalFileInstances = new HashSet<>();
            for(HashEntry hashEntry:hashes){
                TskData.FileKnown type;
                if(knownFilesType.equals(HashDb.KnownFilesType.KNOWN_BAD)){
                    type = TskData.FileKnown.BAD;
                } else {
                    type = TskData.FileKnown.KNOWN;
                }       
                try {
                    globalFileInstances.add(new EamGlobalFileInstance(referenceSetID, hashEntry.getMd5Hash(), type, hashEntry.getComment()));
                } catch (EamDbException ex){
                    throw new TskCoreException("Error adding hashes to " + getDisplayName(), ex);
                }
            }
            
            try{
                EamDb.getInstance().bulkInsertReferenceTypeEntries(globalFileInstances, 
                        EamDb.getInstance().getCorrelationTypeById(CorrelationAttribute.FILES_TYPE_ID));
            } catch (EamDbException ex){
                throw new TskCoreException("Error adding hashes to " + getDisplayName(), ex);
            }
        }

        /**
         * Perform a basic boolean lookup of the file's hash.
         *
         * @param content
         *
         * @return True if file's MD5 is in the hash database
         *
         * @throws TskCoreException
         */
        @Override
        public boolean lookupMD5Quick(Content content) throws TskCoreException {
            // This only works for AbstractFiles and MD5 hashes 
            assert content instanceof AbstractFile;
            if (content instanceof AbstractFile) {
                AbstractFile file = (AbstractFile) content;
                if (null != file.getMd5Hash()) {
                    try{
                        return EamDb.getInstance().isFileHashInReferenceSet(file.getMd5Hash(), this.referenceSetID);
                    } catch (EamDbException ex){
                        Logger.getLogger(SleuthkitHashSet.class.getName()).log(Level.SEVERE, "Error performing central reposiotry hash lookup for hash "
                                + file.getMd5Hash() + " in reference set " + referenceSetID, ex); //NON-NLS
                        throw new TskCoreException("Error performing central reposiotry hash lookup", ex);
                    }
                }
            }
            return false;
        }

        /**
         * Lookup hash value in DB and provide details on file.
         *
         * @param content
         *
         * @return null if file is not in database.
         *
         * @throws TskCoreException
         */
        @Override
        public HashHitInfo lookupMD5(Content content) throws TskCoreException {
            HashHitInfo result = null;
            // This only works for AbstractFiles and MD5 hashes 
            assert content instanceof AbstractFile;
            if (content instanceof AbstractFile) {
                AbstractFile file = (AbstractFile) content;
                if (null != file.getMd5Hash()) {
                    try{
                        if(EamDb.getInstance().isFileHashInReferenceSet(file.getMd5Hash(), this.referenceSetID)){
                            // Make a bare-bones HashHitInfo for now
                            result = new HashHitInfo(file.getMd5Hash(), "", "");
                        }
                    } catch (EamDbException ex){
                        Logger.getLogger(SleuthkitHashSet.class.getName()).log(Level.SEVERE, "Error performing central reposiotry hash lookup for hash "
                                + file.getMd5Hash() + " in reference set " + referenceSetID, ex); //NON-NLS
                        throw new TskCoreException("Error performing central reposiotry hash lookup", ex);
                    }
                }
            }
            return result;
        }
        
        /**
         * Returns whether this database can be enabled.
         * 
         * @return true if is valid, false otherwise
         */
        @Override
        boolean isValid() {
            if(! EamDb.isEnabled()) {
                return false;
            }
            try{
                return EamDb.getInstance().referenceSetIsValid(this.referenceSetID, this.hashSetName, this.version);
            } catch (EamDbException ex){
                Logger.getLogger(CentralRepoHashSet.class.getName()).log(Level.SEVERE, "Error validating hash set " + hashSetName, ex); //NON-NLS
                return false;
            }
        }
        
        @Override
        public void firePropertyChange(String propertyName, Object oldValue, Object newValue){
            this.propertyChangeSupport.firePropertyChange(propertyName, oldValue, newValue);
        }
        
        @Override
        public String toString(){
            return getDisplayName();
        }
        

        @Override
        public int hashCode() {
            int code = 23;
            code = 47 * code + Objects.hashCode(this.hashSetName);
            code = 47 * code + Objects.hashCode(this.version);
            code = 47 * code + Integer.hashCode(this.referenceSetID);
            code = 47 * code + Objects.hashCode(this.knownFilesType);
            return code;
        }

        @Override
        public boolean equals(Object obj) {
            if (obj == null) {
                return false;
            }
            if (getClass() != obj.getClass()) {
                return false;
            }
            final CentralRepoHashSet other = (CentralRepoHashSet) obj;
            if (!Objects.equals(this.hashSetName, other.hashSetName)) {
                return false;
            }
            if (!Objects.equals(this.version, other.version)) {
                return false;
            }
            if (this.knownFilesType != other.knownFilesType) {
                return false;
            }
            return true;
        }
    }    
    
    /**
     * Worker thread to make an index of a database
     */
    private class HashDbIndexer extends SwingWorker<Object, Void> {

        private ProgressHandle progress = null;
        private SleuthkitHashSet hashDb = null;

        HashDbIndexer(SleuthkitHashSet hashDb) {
            this.hashDb = hashDb;
        }

        @Override
        protected Object doInBackground() {
            hashDb.setIndexing(true);
            progress = ProgressHandle.createHandle(
                    NbBundle.getMessage(this.getClass(), "HashDbManager.progress.indexingHashSet", hashDb.getHashSetName()));
            progress.start();
            progress.switchToIndeterminate();
            try {
                SleuthkitJNI.createLookupIndexForHashDatabase(hashDb.getHandle());
            } catch (TskCoreException ex) {
                Logger.getLogger(HashDbIndexer.class.getName()).log(Level.SEVERE, "Error indexing hash set " + hashDb.getHashSetName(), ex); //NON-NLS
                JOptionPane.showMessageDialog(WindowManager.getDefault().getMainWindow(),
                        NbBundle.getMessage(this.getClass(),
                                "HashDbManager.dlgMsg.errorIndexingHashSet",
                                hashDb.getHashSetName()),
                        NbBundle.getMessage(this.getClass(), "HashDbManager.hashDbIndexingErr"),
                        JOptionPane.ERROR_MESSAGE);
            }
            return null;
        }

        @Override
        protected void done() {
            hashDb.setIndexing(false);
            progress.finish();

            // see if we got any errors
            try {
                get();
            } catch (InterruptedException | ExecutionException ex) {
                logger.log(Level.SEVERE, "Error creating index", ex); //NON-NLS
                MessageNotifyUtil.Notify.show(
                        NbBundle.getMessage(this.getClass(), "HashDbManager.errCreatingIndex.title"),
                        NbBundle.getMessage(this.getClass(), "HashDbManager.errCreatingIndex.msg", ex.getMessage()),
                        MessageNotifyUtil.MessageType.ERROR);
            } // catch and ignore if we were cancelled
            catch (java.util.concurrent.CancellationException ex) {
            }

            try {
                hashDb.firePropertyChange(SleuthkitHashSet.Event.INDEXING_DONE.toString(), null, hashDb);
                hashDb.firePropertyChange(HashDbManager.SetEvt.DB_INDEXED.toString(), null, hashDb.getHashSetName());
            } catch (Exception e) {
                logger.log(Level.SEVERE, "HashDbManager listener threw exception", e); //NON-NLS
                MessageNotifyUtil.Notify.show(
                        NbBundle.getMessage(this.getClass(), "HashDbManager.moduleErr"),
                        NbBundle.getMessage(this.getClass(), "HashDbManager.moduleErrorListeningToUpdatesMsg"),
                        MessageNotifyUtil.MessageType.ERROR);
            }
        }
    }
}<|MERGE_RESOLUTION|>--- conflicted
+++ resolved
@@ -579,13 +579,8 @@
                     }
                 }
             } catch (TskCoreException ex) {
-<<<<<<< HEAD
-                Logger.getLogger(HashDbManager.class.getName()).log(Level.SEVERE, "Error opening hash database", ex); //NON-NLS
+                Logger.getLogger(HashDbManager.class.getName()).log(Level.SEVERE, "Error opening hash set", ex); //NON-NLS
                 JOptionPane.showMessageDialog(WindowManager.getDefault().getMainWindow(),
-=======
-                Logger.getLogger(HashDbManager.class.getName()).log(Level.SEVERE, "Error opening hash set", ex); //NON-NLS
-                JOptionPane.showMessageDialog(null,
->>>>>>> 56437140
                         NbBundle.getMessage(this.getClass(),
                                 "HashDbManager.unableToOpenHashDbMsg", hashDbInfo.getHashSetName()),
                         NbBundle.getMessage(this.getClass(), "HashDbManager.openHashDbErr"),
