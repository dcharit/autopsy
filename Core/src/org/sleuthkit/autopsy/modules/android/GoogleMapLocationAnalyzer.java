--- conflicted
+++ resolved
@@ -20,7 +20,6 @@
 
 import java.io.File;
 import java.sql.Connection;
-import java.sql.DriverManager;
 import java.sql.ResultSet;
 import java.sql.SQLException;
 import java.sql.Statement;
@@ -33,8 +32,8 @@
 import org.sleuthkit.datamodel.BlackboardAttribute;
 import org.sleuthkit.datamodel.TskCoreException;
 
-public class GoogleMapLocationAnalyzer implements AndroidAnalyzer{
-    
+public class GoogleMapLocationAnalyzer implements AndroidAnalyzer {
+
     private static final String moduleName = AndroidModuleFactory.getModuleName();
     private static final Logger logger = Logger.getLogger(GoogleMapLocationAnalyzer.class.getName());
     private static final String[] databaseNames = {"da_destination_history"};
@@ -64,34 +63,11 @@
                 double dest_lng = convertGeo(resultSet.getString("dest_lng")); //NON-NLS
                 double source_lat = convertGeo(resultSet.getString("source_lat")); //NON-NLS
                 double source_lng = convertGeo(resultSet.getString("source_lng")); //NON-NLS
-<<<<<<< HEAD
-                
+
                 BlackboardArtifact bba = abstractFile.newArtifact(BlackboardArtifact.ARTIFACT_TYPE.TSK_GPS_ROUTE);
                 bba.addAttribute(new BlackboardAttribute(BlackboardAttribute.ATTRIBUTE_TYPE.TSK_CATEGORY.getTypeID(), moduleName,
-                                                         NbBundle.getMessage(org.sleuthkit.autopsy.modules.android.GoogleMapLocationAnalyzer.class,
-                                                                             "GoogleMapLocationAnalyzer.bbAttribute.destination")));
-=======
-
-//                    bba = f.newArtifact(BlackboardArtifact.ARTIFACT_TYPE.TSK_GPS_TRACKPOINT);//src
-//                    bba.addAttribute(new BlackboardAttribute(BlackboardAttribute.ATTRIBUTE_TYPE.TSK_CATEGORY.getTypeID(), moduleName, "Source"));
-//                    bba.addAttribute(new BlackboardAttribute(BlackboardAttribute.ATTRIBUTE_TYPE.TSK_GEO_LATITUDE.getTypeID(), moduleName, source_lat));
-//                    bba.addAttribute(new BlackboardAttribute(BlackboardAttribute.ATTRIBUTE_TYPE.TSK_GEO_LONGITUDE.getTypeID(), moduleName, source_lng));
-//                    bba.addAttribute(new BlackboardAttribute(BlackboardAttribute.ATTRIBUTE_TYPE.TSK_DATETIME.getTypeID(), moduleName, time));
-//                    bba.addAttribute(new BlackboardAttribute(BlackboardAttribute.ATTRIBUTE_TYPE.TSK_DESCRIPTION.getTypeID(), moduleName, "Google Maps History"));
-//
-//                    bba = f.newArtifact(BlackboardArtifact.ARTIFACT_TYPE.TSK_GPS_TRACKPOINT);//dest 
-//                    bba.addAttribute(new BlackboardAttribute(BlackboardAttribute.ATTRIBUTE_TYPE.TSK_CATEGORY.getTypeID(), moduleName, "Destination"));
-//                    bba.addAttribute(new BlackboardAttribute(BlackboardAttribute.ATTRIBUTE_TYPE.TSK_DATETIME.getTypeID(), moduleName, time));
-//                    bba.addAttribute(new BlackboardAttribute(BlackboardAttribute.ATTRIBUTE_TYPE.TSK_GEO_LATITUDE.getTypeID(), moduleName, dest_lat));
-//                    bba.addAttribute(new BlackboardAttribute(BlackboardAttribute.ATTRIBUTE_TYPE.TSK_GEO_LONGITUDE.getTypeID(), moduleName, dest_lng));
-//                    bba.addAttribute(new BlackboardAttribute(BlackboardAttribute.ATTRIBUTE_TYPE.TSK_NAME.getTypeID(), moduleName, dest_title));
-//                    bba.addAttribute(new BlackboardAttribute(BlackboardAttribute.ATTRIBUTE_TYPE.TSK_LOCATION.getTypeID(), moduleName, dest_address));
-//                    bba.addAttribute(new BlackboardAttribute(BlackboardAttribute.ATTRIBUTE_TYPE.TSK_PROG_NAME.getTypeID(), moduleName, "Google Maps History"));
-                BlackboardArtifact bba = f.newArtifact(BlackboardArtifact.ARTIFACT_TYPE.TSK_GPS_ROUTE);
-                bba.addAttribute(new BlackboardAttribute(BlackboardAttribute.ATTRIBUTE_TYPE.TSK_CATEGORY.getTypeID(), moduleName,
-                        NbBundle.getMessage(GoogleMapLocationAnalyzer.class,
+                        NbBundle.getMessage(org.sleuthkit.autopsy.modules.android.GoogleMapLocationAnalyzer.class,
                                 "GoogleMapLocationAnalyzer.bbAttribute.destination")));
->>>>>>> 9ec19fd0
                 bba.addAttribute(new BlackboardAttribute(BlackboardAttribute.ATTRIBUTE_TYPE.TSK_DATETIME.getTypeID(), moduleName, time));
                 bba.addAttribute(new BlackboardAttribute(BlackboardAttribute.ATTRIBUTE_TYPE.TSK_GEO_LATITUDE_END.getTypeID(), moduleName, dest_lat));
                 bba.addAttribute(new BlackboardAttribute(BlackboardAttribute.ATTRIBUTE_TYPE.TSK_GEO_LONGITUDE_END.getTypeID(), moduleName, dest_lng));
@@ -100,13 +76,8 @@
                 bba.addAttribute(new BlackboardAttribute(BlackboardAttribute.ATTRIBUTE_TYPE.TSK_NAME.getTypeID(), moduleName, dest_title));
                 bba.addAttribute(new BlackboardAttribute(BlackboardAttribute.ATTRIBUTE_TYPE.TSK_LOCATION.getTypeID(), moduleName, dest_address));
                 bba.addAttribute(new BlackboardAttribute(BlackboardAttribute.ATTRIBUTE_TYPE.TSK_PROG_NAME.getTypeID(), moduleName,
-<<<<<<< HEAD
-                                                         NbBundle.getMessage(org.sleuthkit.autopsy.modules.android.GoogleMapLocationAnalyzer.class,
-                                                                             "GoogleMapLocationAnalyzer.bbAttribute.googleMapsHistory")));
-=======
-                        NbBundle.getMessage(GoogleMapLocationAnalyzer.class,
+                        NbBundle.getMessage(org.sleuthkit.autopsy.modules.android.GoogleMapLocationAnalyzer.class,
                                 "GoogleMapLocationAnalyzer.bbAttribute.googleMapsHistory")));
->>>>>>> 9ec19fd0
 
             }
 
@@ -125,14 +96,11 @@
         }
     }
 
-<<<<<<< HEAD
     @Override
     public String[] getDatabaseNames() {
         return databaseNames;
     }
-    
-=======
->>>>>>> 9ec19fd0
+
     //add periods 6 decimal places before the end.
     private static double convertGeo(String s) {
         if (s.length() > 6) {
@@ -151,5 +119,5 @@
     public void findInFile(File file, AbstractFile abstractFile) {
         throw new UnsupportedOperationException("Not supported yet."); //To change body of generated methods, choose Tools | Templates.
     }
-    
+
 }