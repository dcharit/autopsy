/*
 * Autopsy Forensic Browser
 *
 * Copyright 2011-2016 Basis Technology Corp.
 * Contact: carrier <at> sleuthkit <dot> org
 *
 * Licensed under the Apache License, Version 2.0 (the "License");
 * you may not use this file except in compliance with the License.
 * You may obtain a copy of the License at
 *
 *     http://www.apache.org/licenses/LICENSE-2.0
 *
 * Unless required by applicable law or agreed to in writing, software
 * distributed under the License is distributed on an "AS IS" BASIS,
 * WITHOUT WARRANTIES OR CONDITIONS OF ANY KIND, either express or implied.
 * See the License for the specific language governing permissions and
 * limitations under the License.
 */
package org.sleuthkit.autopsy.modules.photoreccarver;

import java.io.File;
import java.io.IOException;
import java.lang.ProcessBuilder.Redirect;
import java.nio.file.DirectoryStream;
import java.nio.file.FileAlreadyExistsException;
import java.nio.file.Files;
import java.nio.file.Path;
import java.nio.file.Paths;
import java.text.DateFormat;
import java.text.SimpleDateFormat;
import java.util.ArrayList;
import java.util.Date;
import java.util.HashMap;
import java.util.List;
import java.util.Map;
import java.util.concurrent.ConcurrentHashMap;
import java.util.concurrent.atomic.AtomicLong;
import java.util.logging.Level;
import org.openide.modules.InstalledFileLocator;
import org.openide.util.NbBundle;
import org.sleuthkit.autopsy.casemodule.Case;
import org.sleuthkit.autopsy.coreutils.ExecUtil;
import org.sleuthkit.autopsy.coreutils.FileUtil;
import org.sleuthkit.autopsy.coreutils.Logger;
import org.sleuthkit.autopsy.coreutils.MessageNotifyUtil;
import org.sleuthkit.autopsy.coreutils.PlatformUtil;
import org.sleuthkit.autopsy.coreutils.UNCPathUtilities;
import org.sleuthkit.autopsy.datamodel.ContentUtils;
import org.sleuthkit.autopsy.ingest.FileIngestModule;
import org.sleuthkit.autopsy.ingest.FileIngestModuleProcessTerminator;
import org.sleuthkit.autopsy.ingest.IngestJobContext;
import org.sleuthkit.autopsy.ingest.IngestMessage;
import org.sleuthkit.autopsy.ingest.IngestModule;
import org.sleuthkit.autopsy.ingest.IngestModuleReferenceCounter;
import org.sleuthkit.autopsy.ingest.IngestMonitor;
import org.sleuthkit.autopsy.ingest.IngestServices;
import org.sleuthkit.autopsy.ingest.ModuleContentEvent;
import org.sleuthkit.autopsy.ingest.ProcTerminationCode;
import org.sleuthkit.datamodel.AbstractFile;
import org.sleuthkit.datamodel.Content;
import org.sleuthkit.datamodel.Image;
import org.sleuthkit.datamodel.LayoutFile;
import org.sleuthkit.datamodel.TskCoreException;
import org.sleuthkit.datamodel.TskData;
import org.sleuthkit.datamodel.Volume;

/**
 * A file ingest module that runs the Unallocated Carver executable with
 * unallocated space files as input.
 */
@NbBundle.Messages({
    "PhotoRecIngestModule.PermissionsNotSufficient=Insufficient permissions accessing",
    "PhotoRecIngestModule.PermissionsNotSufficientSeeReference=See 'Shared Drive Authentication' in Autopsy help.",
    "# {0} - output directory name", "cannotCreateOutputDir.message=Unable to create output directory: {0}.",
    "unallocatedSpaceProcessingSettingsError.message='Process Unallocated Space' is not checked. The PhotoRec module is designed to carve unallocated space. Either enable processing of unallocated space or disable this module.",
    "unsupportedOS.message=PhotoRec module is supported on Windows platforms only.",
    "missingExecutable.message=Unable to locate PhotoRec executable.",
    "cannotRunExecutable.message=Unable to execute PhotoRec.",
    "PhotoRecIngestModule.nonHostnameUNCPathUsed=PhotoRec cannot operate with a UNC path containing IP addresses."
})
final class PhotoRecCarverFileIngestModule implements FileIngestModule {

    private static final String PHOTOREC_DIRECTORY = "photorec_exec"; //NON-NLS
    private static final String PHOTOREC_EXECUTABLE = "photorec_win.exe"; //NON-NLS
    private static final String PHOTOREC_RESULTS_BASE = "results"; //NON-NLS
    private static final String PHOTOREC_RESULTS_EXTENDED = "results.1"; //NON-NLS
    private static final String PHOTOREC_REPORT = "report.xml"; //NON-NLS
    private static final String LOG_FILE = "run_log.txt"; //NON-NLS
    private static final String TEMP_DIR_NAME = "temp"; // NON-NLS
    private static final String SEP = System.getProperty("line.separator");
    private static final Logger logger = Logger.getLogger(PhotoRecCarverFileIngestModule.class.getName());
    private static final HashMap<Long, IngestJobTotals> totalsForIngestJobs = new HashMap<>();
    private static final IngestModuleReferenceCounter refCounter = new IngestModuleReferenceCounter();
    private static final Map<Long, WorkingPaths> pathsByJob = new ConcurrentHashMap<>();
    private IngestJobContext context;
    private Path rootOutputDirPath;
    private File executableFile;
    private IngestServices services;
    private UNCPathUtilities uncPathUtilities = new UNCPathUtilities();
    private long jobId;

    private static class IngestJobTotals {

        private AtomicLong totalItemsRecovered = new AtomicLong(0);
        private AtomicLong totalItemsWithErrors = new AtomicLong(0);
        private AtomicLong totalWritetime = new AtomicLong(0);
        private AtomicLong totalParsetime = new AtomicLong(0);
    }

    private static synchronized IngestJobTotals getTotalsForIngestJobs(long ingestJobId) {
        IngestJobTotals totals = totalsForIngestJobs.get(ingestJobId);
        if (totals == null) {
            totals = new PhotoRecCarverFileIngestModule.IngestJobTotals();
            totalsForIngestJobs.put(ingestJobId, totals);
        }
        return totals;
    }

    private static synchronized void initTotalsForIngestJob(long ingestJobId) {
        IngestJobTotals totals = new PhotoRecCarverFileIngestModule.IngestJobTotals();
        totalsForIngestJobs.put(ingestJobId, totals);
    }

    /**
     * @inheritDoc
     */
    @Override
    public void startUp(IngestJobContext context) throws IngestModule.IngestModuleException {
        this.context = context;
        this.services = IngestServices.getInstance();
        this.jobId = this.context.getJobId();

        // If the global unallocated space processing setting and the module
        // process unallocated space only setting are not in sych, throw an 
        // exception. Although the result would not be incorrect, it would be
        // unfortunate for the user to get an accidental no-op for this module. 
        if (!this.context.processingUnallocatedSpace()) {
            throw new IngestModule.IngestModuleException(Bundle.unallocatedSpaceProcessingSettingsError_message());
        }

        this.rootOutputDirPath = createModuleOutputDirectoryForCase();

        Path execName = Paths.get(PHOTOREC_DIRECTORY, PHOTOREC_EXECUTABLE);
        executableFile = locateExecutable(execName.toString());

        if (PhotoRecCarverFileIngestModule.refCounter.incrementAndGet(this.jobId) == 1) {
            try {
                // The first instance creates an output subdirectory with a date and time stamp
                DateFormat dateFormat = new SimpleDateFormat("MM-dd-yyyy-HH-mm-ss-SSSS");  // NON-NLS
                Date date = new Date();
                String folder = this.context.getDataSource().getId() + "_" + dateFormat.format(date);
                Path outputDirPath = Paths.get(this.rootOutputDirPath.toAbsolutePath().toString(), folder);
                Files.createDirectories(outputDirPath);

                // A temp subdirectory is also created as a location for writing unallocated space files to disk.
                Path tempDirPath = Paths.get(outputDirPath.toString(), PhotoRecCarverFileIngestModule.TEMP_DIR_NAME);
                Files.createDirectory(tempDirPath);

                // Save the directories for the current job.
                PhotoRecCarverFileIngestModule.pathsByJob.put(this.jobId, new WorkingPaths(outputDirPath, tempDirPath));

                // Initialize job totals
                initTotalsForIngestJob(jobId);
            } catch (SecurityException | IOException | UnsupportedOperationException ex) {
                throw new IngestModule.IngestModuleException(Bundle.cannotCreateOutputDir_message(ex.getLocalizedMessage()), ex);
            }
        }
    }

    /**
     * @inheritDoc
     */
    @Override
    public IngestModule.ProcessResult process(AbstractFile file) {
        // Skip everything except unallocated space files.
        if (file.getType() != TskData.TSK_DB_FILES_TYPE_ENUM.UNALLOC_BLOCKS) {
            return IngestModule.ProcessResult.OK;
        }

        // Safely get a reference to the totalsForIngestJobs object
        IngestJobTotals totals = getTotalsForIngestJobs(jobId);

        Path tempFilePath = null;
        try {
            // Verify initialization succeeded.
            if (null == this.executableFile) {
                logger.log(Level.SEVERE, "PhotoRec carver called after failed start up");  // NON-NLS
                return IngestModule.ProcessResult.ERROR;
            }

            // Check that we have roughly enough disk space left to complete the operation
            // Some network drives always return -1 for free disk space. 
            // In this case, expect enough space and move on.
            long freeDiskSpace = IngestServices.getInstance().getFreeDiskSpace();
            if ((freeDiskSpace != IngestMonitor.DISK_FREE_SPACE_UNKNOWN) && ((file.getSize() * 1.2) > freeDiskSpace)) {
                logger.log(Level.SEVERE, "PhotoRec error processing {0} with {1} Not enough space on primary disk to save unallocated space.", // NON-NLS
                        new Object[]{file.getName(), PhotoRecCarverIngestModuleFactory.getModuleName()}); // NON-NLS
                MessageNotifyUtil.Notify.error(NbBundle.getMessage(this.getClass(), "PhotoRecIngestModule.UnableToCarve", file.getName()),
                        NbBundle.getMessage(this.getClass(), "PhotoRecIngestModule.NotEnoughDiskSpace"));
                return IngestModule.ProcessResult.ERROR;
            }
            if (this.context.fileIngestIsCancelled() == true) {
                // if it was cancelled by the user, result is OK
                logger.log(Level.INFO, "PhotoRec cancelled by user"); // NON-NLS
                MessageNotifyUtil.Notify.info(PhotoRecCarverIngestModuleFactory.getModuleName(), NbBundle.getMessage(PhotoRecCarverFileIngestModule.class, "PhotoRecIngestModule.cancelledByUser"));
                return IngestModule.ProcessResult.OK;
            }

            // Write the file to disk.
            long writestart = System.currentTimeMillis();
            WorkingPaths paths = PhotoRecCarverFileIngestModule.pathsByJob.get(this.jobId);
            tempFilePath = Paths.get(paths.getTempDirPath().toString(), file.getName());
            ContentUtils.writeToFile(file, tempFilePath.toFile());

            // Create a subdirectory for this file.
            Path outputDirPath = Paths.get(paths.getOutputDirPath().toString(), file.getName());
            Files.createDirectory(outputDirPath);
            File log = new File(Paths.get(outputDirPath.toString(), LOG_FILE).toString()); //NON-NLS

            // Scan the file with Unallocated Carver.
            ProcessBuilder processAndSettings = new ProcessBuilder(
                    "\"" + executableFile + "\"",
                    "/d", // NON-NLS
                    "\"" + outputDirPath.toAbsolutePath() + File.separator + PHOTOREC_RESULTS_BASE + "\"",
                    "/cmd", // NON-NLS
                    "\"" + tempFilePath.toFile() + "\"",
                    "search");  // NON-NLS

            // Add environment variable to force PhotoRec to run with the same permissions Autopsy uses
            processAndSettings.environment().put("__COMPAT_LAYER", "RunAsInvoker"); //NON-NLS
            processAndSettings.redirectErrorStream(true);
            processAndSettings.redirectOutput(Redirect.appendTo(log));

            FileIngestModuleProcessTerminator terminator = new FileIngestModuleProcessTerminator(this.context, true);
            int exitValue = ExecUtil.execute(processAndSettings, terminator);

            if (this.context.fileIngestIsCancelled() == true) {
                // if it was cancelled by the user, result is OK
                cleanup(outputDirPath, tempFilePath);
                logger.log(Level.INFO, "PhotoRec cancelled by user"); // NON-NLS
                MessageNotifyUtil.Notify.info(PhotoRecCarverIngestModuleFactory.getModuleName(), NbBundle.getMessage(PhotoRecCarverFileIngestModule.class, "PhotoRecIngestModule.cancelledByUser"));
                return IngestModule.ProcessResult.OK;
            } else if (terminator.getTerminationCode() == ProcTerminationCode.TIME_OUT) {
                cleanup(outputDirPath, tempFilePath);
                String msg = NbBundle.getMessage(this.getClass(), "PhotoRecIngestModule.processTerminated") + file.getName(); // NON-NLS
                MessageNotifyUtil.Notify.error(NbBundle.getMessage(this.getClass(), "PhotoRecIngestModule.moduleError"), msg); // NON-NLS                
                logger.log(Level.SEVERE, msg);
                return IngestModule.ProcessResult.ERROR;
            } else if (0 != exitValue) {
                // if it failed or was cancelled by timeout, result is ERROR
                cleanup(outputDirPath, tempFilePath);
                totals.totalItemsWithErrors.incrementAndGet();
                logger.log(Level.SEVERE, "PhotoRec carver returned error exit value = {0} when scanning {1}", // NON-NLS
                        new Object[]{exitValue, file.getName()}); // NON-NLS
                MessageNotifyUtil.Notify.error(PhotoRecCarverIngestModuleFactory.getModuleName(), NbBundle.getMessage(PhotoRecCarverFileIngestModule.class, "PhotoRecIngestModule.error.exitValue", // NON-NLS
                        new Object[]{exitValue, file.getName()}));
                return IngestModule.ProcessResult.ERROR;
            }

            // Move carver log file to avoid placement into Autopsy results. PhotoRec appends ".1" to the folder name.
            java.io.File oldAuditFile = new java.io.File(Paths.get(outputDirPath.toString(), PHOTOREC_RESULTS_EXTENDED, PHOTOREC_REPORT).toString()); //NON-NLS
            java.io.File newAuditFile = new java.io.File(Paths.get(outputDirPath.toString(), PHOTOREC_REPORT).toString()); //NON-NLS
            oldAuditFile.renameTo(newAuditFile);

            if (this.context.fileIngestIsCancelled() == true) {
                // if it was cancelled by the user, result is OK
                logger.log(Level.INFO, "PhotoRec cancelled by user"); // NON-NLS
                MessageNotifyUtil.Notify.info(PhotoRecCarverIngestModuleFactory.getModuleName(), NbBundle.getMessage(PhotoRecCarverFileIngestModule.class, "PhotoRecIngestModule.cancelledByUser"));
                return IngestModule.ProcessResult.OK;
            }
            Path pathToRemove = Paths.get(outputDirPath.toAbsolutePath().toString());
            try (DirectoryStream<Path> stream = Files.newDirectoryStream(pathToRemove)) {
                for (Path entry : stream) {
                    if (Files.isDirectory(entry)) {
                        FileUtil.deleteDir(new File(entry.toString()));
                    }
                }
            }
            long writedelta = (System.currentTimeMillis() - writestart);
            totals.totalWritetime.addAndGet(writedelta);

            // Now that we've cleaned up the folders and data files, parse the xml output file to add carved items into the database
            long calcstart = System.currentTimeMillis();
            PhotoRecCarverOutputParser parser = new PhotoRecCarverOutputParser(outputDirPath);
<<<<<<< HEAD
            if (this.context.fileIngestIsCancelled() == true) {
                // if it was cancelled by the user, result is OK
                logger.log(Level.INFO, "PhotoRec cancelled by user"); // NON-NLS
                MessageNotifyUtil.Notify.info(PhotoRecCarverIngestModuleFactory.getModuleName(), NbBundle.getMessage(PhotoRecCarverFileIngestModule.class, "PhotoRecIngestModule.cancelledByUser"));
                return IngestModule.ProcessResult.OK;
            }
            List<LayoutFile> carvedItems = parser.parse(newAuditFile, id, file, this.context);
=======
            List<LayoutFile> carvedItems = parser.parse(newAuditFile, file);
>>>>>>> 14f4f94e
            long calcdelta = (System.currentTimeMillis() - calcstart);
            totals.totalParsetime.addAndGet(calcdelta);
            if (carvedItems != null) { // if there were any results from carving, add the unallocated carving event to the reports list.
                totals.totalItemsRecovered.addAndGet(carvedItems.size());
                context.addFilesToJob(new ArrayList<>(carvedItems));
                services.fireModuleContentEvent(new ModuleContentEvent(carvedItems.get(0))); // fire an event to update the tree
            }
        } catch (IOException ex) {
            totals.totalItemsWithErrors.incrementAndGet();
            logger.log(Level.SEVERE, "Error processing " + file.getName() + " with PhotoRec carver", ex); // NON-NLS
            MessageNotifyUtil.Notify.error(PhotoRecCarverIngestModuleFactory.getModuleName(), NbBundle.getMessage(PhotoRecCarverFileIngestModule.class, "PhotoRecIngestModule.error.msg", file.getName()));
            return IngestModule.ProcessResult.ERROR;
        } finally {
            if (null != tempFilePath && Files.exists(tempFilePath)) {
                // Get rid of the unallocated space file.
                tempFilePath.toFile().delete();
            }
        }
        return IngestModule.ProcessResult.OK;

    }

    private void cleanup(Path outputDirPath, Path tempFilePath) {
        // cleanup the output path
        FileUtil.deleteDir(new File(outputDirPath.toString()));
        if (null != tempFilePath && Files.exists(tempFilePath)) {
            tempFilePath.toFile().delete();
        }
    }

    private static synchronized void postSummary(long jobId) {
        IngestJobTotals jobTotals = totalsForIngestJobs.remove(jobId);

        StringBuilder detailsSb = new StringBuilder();
        //details
        detailsSb.append("<table border='0' cellpadding='4' width='280'>"); //NON-NLS

        detailsSb.append("<tr><td>") //NON-NLS
                .append(NbBundle.getMessage(PhotoRecCarverFileIngestModule.class, "PhotoRecIngestModule.complete.numberOfCarved"))
                .append("</td>"); //NON-NLS
        detailsSb.append("<td>").append(jobTotals.totalItemsRecovered.get()).append("</td></tr>"); //NON-NLS

        detailsSb.append("<tr><td>") //NON-NLS
                .append(NbBundle.getMessage(PhotoRecCarverFileIngestModule.class, "PhotoRecIngestModule.complete.numberOfErrors"))
                .append("</td>"); //NON-NLS
        detailsSb.append("<td>").append(jobTotals.totalItemsWithErrors.get()).append("</td></tr>"); //NON-NLS

        detailsSb.append("<tr><td>") //NON-NLS
                .append(NbBundle.getMessage(PhotoRecCarverFileIngestModule.class, "PhotoRecIngestModule.complete.totalWritetime"))
                .append("</td><td>").append(jobTotals.totalWritetime.get()).append("</td></tr>\n"); //NON-NLS
        detailsSb.append("<tr><td>") //NON-NLS
                .append(NbBundle.getMessage(PhotoRecCarverFileIngestModule.class, "PhotoRecIngestModule.complete.totalParsetime"))
                .append("</td><td>").append(jobTotals.totalParsetime.get()).append("</td></tr>\n"); //NON-NLS
        detailsSb.append("</table>"); //NON-NLS

        IngestServices.getInstance().postMessage(IngestMessage.createMessage(
                IngestMessage.MessageType.INFO,
                PhotoRecCarverIngestModuleFactory.getModuleName(),
                NbBundle.getMessage(PhotoRecCarverFileIngestModule.class,
                        "PhotoRecIngestModule.complete.photoRecResults"),
                detailsSb.toString()));

    }

    /**
     * @inheritDoc
     */
    @Override
    public void shutDown() {
        if (this.context != null && refCounter.decrementAndGet(this.jobId) == 0) {
            try {
                // The last instance of this module for an ingest job cleans out 
                // the working paths map entry for the job and deletes the temp dir.
                WorkingPaths paths = PhotoRecCarverFileIngestModule.pathsByJob.remove(this.jobId);
                FileUtil.deleteDir(new File(paths.getTempDirPath().toString()));
                postSummary(jobId);
            } catch (SecurityException ex) {
                logger.log(Level.SEVERE, "Error shutting down PhotoRec carver module", ex); // NON-NLS
            }
        }
    }

    private static final class WorkingPaths {

        private final Path outputDirPath;
        private final Path tempDirPath;

        WorkingPaths(Path outputDirPath, Path tempDirPath) {
            this.outputDirPath = outputDirPath;
            this.tempDirPath = tempDirPath;
        }

        Path getOutputDirPath() {
            return this.outputDirPath;
        }

        Path getTempDirPath() {
            return this.tempDirPath;
        }
    }

    /**
     * Creates the output directory for this module for the current case, if it
     * does not already exist.
     *
     * @return The absolute path of the output directory.
     *
     * @throws org.sleuthkit.autopsy.ingest.IngestModule.IngestModuleException
     */
    synchronized Path createModuleOutputDirectoryForCase() throws IngestModule.IngestModuleException {
        Path path = Paths.get(Case.getCurrentCase().getModuleDirectory(), PhotoRecCarverIngestModuleFactory.getModuleName());
        try {
            Files.createDirectory(path);
            if (UNCPathUtilities.isUNC(path)) {
                // if the UNC path is using an IP address, convert to hostname
                path = uncPathUtilities.ipToHostName(path);
                if (path == null) {
                    throw new IngestModule.IngestModuleException(Bundle.PhotoRecIngestModule_nonHostnameUNCPathUsed());
                }
                if (false == FileUtil.hasReadWriteAccess(path)) {
                    throw new IngestModule.IngestModuleException(
                            Bundle.PhotoRecIngestModule_PermissionsNotSufficient() + SEP + path.toString() + SEP
                            + Bundle.PhotoRecIngestModule_PermissionsNotSufficientSeeReference()
                    );
                }
            }
        } catch (FileAlreadyExistsException ex) {
            // No worries.
        } catch (IOException | SecurityException | UnsupportedOperationException ex) {
            throw new IngestModule.IngestModuleException(Bundle.cannotCreateOutputDir_message(ex.getLocalizedMessage()), ex);
        }
        return path;
    }

    /**
     * Finds and returns the path to the executable, if able.
     *
     * @param executableToFindName The name of the executable to find
     *
     * @return A File reference or throws an exception
     *
     * @throws IngestModuleException
     */
    public static File locateExecutable(String executableToFindName) throws IngestModule.IngestModuleException {
        // Must be running under a Windows operating system.
        if (!PlatformUtil.isWindowsOS()) {
            throw new IngestModule.IngestModuleException(Bundle.unsupportedOS_message());
        }

        File exeFile = InstalledFileLocator.getDefault().locate(executableToFindName, PhotoRecCarverFileIngestModule.class.getPackage().getName(), false);
        if (null == exeFile) {
            throw new IngestModule.IngestModuleException(Bundle.missingExecutable_message());
        }

        if (!exeFile.canExecute()) {
            throw new IngestModule.IngestModuleException(Bundle.cannotRunExecutable_message());
        }

        return exeFile;
    }

}<|MERGE_RESOLUTION|>--- conflicted
+++ resolved
@@ -57,12 +57,8 @@
 import org.sleuthkit.autopsy.ingest.ModuleContentEvent;
 import org.sleuthkit.autopsy.ingest.ProcTerminationCode;
 import org.sleuthkit.datamodel.AbstractFile;
-import org.sleuthkit.datamodel.Content;
-import org.sleuthkit.datamodel.Image;
 import org.sleuthkit.datamodel.LayoutFile;
-import org.sleuthkit.datamodel.TskCoreException;
 import org.sleuthkit.datamodel.TskData;
-import org.sleuthkit.datamodel.Volume;
 
 /**
  * A file ingest module that runs the Unallocated Carver executable with
@@ -282,17 +278,13 @@
             // Now that we've cleaned up the folders and data files, parse the xml output file to add carved items into the database
             long calcstart = System.currentTimeMillis();
             PhotoRecCarverOutputParser parser = new PhotoRecCarverOutputParser(outputDirPath);
-<<<<<<< HEAD
             if (this.context.fileIngestIsCancelled() == true) {
                 // if it was cancelled by the user, result is OK
                 logger.log(Level.INFO, "PhotoRec cancelled by user"); // NON-NLS
                 MessageNotifyUtil.Notify.info(PhotoRecCarverIngestModuleFactory.getModuleName(), NbBundle.getMessage(PhotoRecCarverFileIngestModule.class, "PhotoRecIngestModule.cancelledByUser"));
                 return IngestModule.ProcessResult.OK;
             }
-            List<LayoutFile> carvedItems = parser.parse(newAuditFile, id, file, this.context);
-=======
             List<LayoutFile> carvedItems = parser.parse(newAuditFile, file);
->>>>>>> 14f4f94e
             long calcdelta = (System.currentTimeMillis() - calcstart);
             totals.totalParsetime.addAndGet(calcdelta);
             if (carvedItems != null) { // if there were any results from carving, add the unallocated carving event to the reports list.
