--- conflicted
+++ resolved
@@ -47,12 +47,9 @@
     private final Option addDataSourceCommandOption = Option.withoutArgument('a', "addDataSource");
     private final Option caseDirOption = Option.requiredArgument('d', "caseDir");
     private final Option runIngestCommandOption = Option.withoutArgument('r', "runIngest");
-<<<<<<< HEAD
-=======
     private final Option ingestProfileOption = Option.requiredArgument('p', "ingestProfile");
     private final Option listAllDataSourcesCommandOption = Option.withoutArgument('l', "listAllDataSources");
 
->>>>>>> 45d127a4
     private boolean runFromCommandLine = false;
 
     private final List<CommandLineCommand> commands = new ArrayList<>();
@@ -68,11 +65,8 @@
         set.add(dataSourceObjectIdOption);
         set.add(caseDirOption);
         set.add(runIngestCommandOption);
-<<<<<<< HEAD
-=======
         set.add(ingestProfileOption);
         set.add(listAllDataSourcesCommandOption);
->>>>>>> 45d127a4
         return set;
     }
 
@@ -83,18 +77,11 @@
         runFromCommandLine = false;
 
         // input arguments must contain at least one command
-<<<<<<< HEAD
-        if (!(values.containsKey(createCaseCommandOption) || values.containsKey(addDataSourceCommandOption) || values.containsKey(runIngestCommandOption))) {
-            // not running from command line
-            logger.log(Level.INFO, "No command line commands passed in as inputs. Not running from command line."); //NON-NLS
-            System.out.println("No command line commands passed in as inputs. Not running from command line.");
-=======
         if (!(values.containsKey(createCaseCommandOption) || values.containsKey(addDataSourceCommandOption)
                 || values.containsKey(runIngestCommandOption) || values.containsKey(listAllDataSourcesCommandOption))) {
             // not running from command line
             logger.log(Level.INFO, "No command line commands passed in as inputs. Not running from command line."); //NON-NLS
             System.err.println("No command line commands passed in as inputs. Not running from command line.");
->>>>>>> 45d127a4
             return;
         }
 
@@ -105,22 +92,14 @@
             argDirs = values.get(caseNameOption);
             if (argDirs.length < 1) {
                 logger.log(Level.SEVERE, "Missing argument 'caseName'");
-<<<<<<< HEAD
-                System.out.println("Missing argument 'caseName'");
-=======
                 System.err.println("Missing argument 'caseName'");
->>>>>>> 45d127a4
                 return;
             }
             inputCaseName = argDirs[0];
 
             if (inputCaseName == null || inputCaseName.isEmpty()) {
                 logger.log(Level.SEVERE, "'caseName' argument is empty");
-<<<<<<< HEAD
-                System.out.println("'caseName' argument is empty");
-=======
                 System.err.println("'caseName' argument is empty");
->>>>>>> 45d127a4
                 return;
             }
         }
@@ -130,32 +109,20 @@
             argDirs = values.get(caseBaseDirOption);
             if (argDirs.length < 1) {
                 logger.log(Level.SEVERE, "Missing argument 'caseBaseDir'");
-<<<<<<< HEAD
-                System.out.println("Missing argument 'caseBaseDir'");
-=======
                 System.err.println("Missing argument 'caseBaseDir'");
->>>>>>> 45d127a4
                 return;
             }
             caseBaseDir = argDirs[0];
 
             if (caseBaseDir == null || caseBaseDir.isEmpty()) {
                 logger.log(Level.SEVERE, "Missing argument 'caseBaseDir'");
-<<<<<<< HEAD
-                System.out.println("Missing argument 'caseBaseDir'");
-=======
                 System.err.println("Missing argument 'caseBaseDir'");
->>>>>>> 45d127a4
                 return;
             }
 
             if (!(new File(caseBaseDir).exists()) || !(new File(caseBaseDir).isDirectory())) {
                 logger.log(Level.SEVERE, "''caseBaseDir'' {0} directory doesn''t exist or is not a directory", caseBaseDir);
-<<<<<<< HEAD
-                System.out.println("'caseBaseDir' directory doesn't exist or is not a directory: " + caseBaseDir);
-=======
                 System.err.println("'caseBaseDir' directory doesn't exist or is not a directory: " + caseBaseDir);
->>>>>>> 45d127a4
                 return;
             }
         }
@@ -166,11 +133,7 @@
             argDirs = values.get(dataSourcePathOption);
             if (argDirs.length < 1) {
                 logger.log(Level.SEVERE, "Missing argument 'dataSourcePath'");
-<<<<<<< HEAD
-                System.out.println("Missing argument 'dataSourcePath'");
-=======
                 System.err.println("Missing argument 'dataSourcePath'");
->>>>>>> 45d127a4
                 return;
             }
             dataSourcePath = argDirs[0];
@@ -178,21 +141,13 @@
             // verify inputs
             if (dataSourcePath == null || dataSourcePath.isEmpty()) {
                 logger.log(Level.SEVERE, "Missing argument 'dataSourcePath'");
-<<<<<<< HEAD
-                System.out.println("Missing argument 'dataSourcePath'");
-=======
                 System.err.println("Missing argument 'dataSourcePath'");
->>>>>>> 45d127a4
                 return;
             }
 
             if (!(new File(dataSourcePath).exists())) {
                 logger.log(Level.SEVERE, "Input data source file {0} doesn''t exist", dataSourcePath);
-<<<<<<< HEAD
-                System.out.println("Input data source file " + dataSourcePath + " doesn't exist");
-=======
                 System.err.println("Input data source file " + dataSourcePath + " doesn't exist");
->>>>>>> 45d127a4
                 return;
             }
         }
@@ -203,11 +158,7 @@
             argDirs = values.get(dataSourceObjectIdOption);
             if (argDirs.length < 1) {
                 logger.log(Level.SEVERE, "Missing argument 'dataSourceObjectIdOption'");
-<<<<<<< HEAD
-                System.out.println("Missing argument 'dataSourceObjectIdOption'");
-=======
                 System.err.println("Missing argument 'dataSourceObjectIdOption'");
->>>>>>> 45d127a4
                 return;
             }
             dataSourceId = argDirs[0];
@@ -215,11 +166,7 @@
             // verify inputs
             if (dataSourceId == null || dataSourceId.isEmpty()) {
                 logger.log(Level.SEVERE, "Input data source id is empty");
-<<<<<<< HEAD
-                System.out.println("Input data source id is empty");
-=======
                 System.err.println("Input data source id is empty");
->>>>>>> 45d127a4
                 return;
             }
         }
@@ -230,11 +177,7 @@
             argDirs = values.get(caseDirOption);
             if (argDirs.length < 1) {
                 logger.log(Level.SEVERE, "Missing argument 'caseDirOption'");
-<<<<<<< HEAD
-                System.out.println("Missing argument 'caseDirOption'");
-=======
                 System.err.println("Missing argument 'caseDirOption'");
->>>>>>> 45d127a4
                 return;
             }
             caseDir = argDirs[0];
@@ -242,19 +185,12 @@
             // verify inputs
             if (caseDir == null || caseDir.isEmpty()) {
                 logger.log(Level.SEVERE, "Missing argument 'caseDirOption'");
-<<<<<<< HEAD
-                System.out.println("Missing argument 'caseDirOption'");
-=======
                 System.err.println("Missing argument 'caseDirOption'");
->>>>>>> 45d127a4
                 return;
             }
 
             if (!(new File(caseDir).exists()) || !(new File(caseDir).isDirectory())) {
                 logger.log(Level.SEVERE, "Case directory {0} doesn''t exist or is not a directory", caseDir);
-<<<<<<< HEAD
-                System.out.println("Case directory " + caseDir + " doesn't exist or is not a directory");
-=======
                 System.err.println("Case directory " + caseDir + " doesn't exist or is not a directory");
                 return;
             }
@@ -275,7 +211,6 @@
             if (ingestProfile == null || ingestProfile.isEmpty()) {
                 logger.log(Level.SEVERE, "Missing argument 'ingestProfile'");
                 System.err.println("Missing argument 'ingestProfile'");
->>>>>>> 45d127a4
                 return;
             }
         }
@@ -295,11 +230,7 @@
             // 'caseBaseDir' must always be specified for "CREATE_CASE" command
             if (caseBaseDir.isEmpty()) {
                 logger.log(Level.SEVERE, "'caseBaseDir' argument is empty");
-<<<<<<< HEAD
-                System.out.println("'caseBaseDir' argument is empty");
-=======
                 System.err.println("'caseBaseDir' argument is empty");
->>>>>>> 45d127a4
                 runFromCommandLine = false;
                 return;
             }
@@ -318,11 +249,7 @@
             if (!values.containsKey(createCaseCommandOption) && caseDir.isEmpty()) {
                 // new case is not being created during this run, so 'caseDir' should have been specified
                 logger.log(Level.SEVERE, "'caseDir' argument is empty");
-<<<<<<< HEAD
-                System.out.println("'caseDir' argument is empty");
-=======
                 System.err.println("'caseDir' argument is empty");
->>>>>>> 45d127a4
                 runFromCommandLine = false;
                 return;
             }
@@ -330,11 +257,7 @@
             // 'dataSourcePath' must always be specified for "ADD_DATA_SOURCE" command
             if (dataSourcePath.isEmpty()) {
                 logger.log(Level.SEVERE, "'dataSourcePath' argument is empty");
-<<<<<<< HEAD
-                System.out.println("'dataSourcePath' argument is empty");
-=======
                 System.err.println("'dataSourcePath' argument is empty");
->>>>>>> 45d127a4
                 runFromCommandLine = false;
                 return;
             }
@@ -353,11 +276,7 @@
             if (!values.containsKey(createCaseCommandOption) && caseDir.isEmpty()) {
                 // new case is not being created during this run, so 'caseDir' should have been specified
                 logger.log(Level.SEVERE, "'caseDir' argument is empty");
-<<<<<<< HEAD
-                System.out.println("'caseDir' argument is empty");
-=======
                 System.err.println("'caseDir' argument is empty");
->>>>>>> 45d127a4
                 runFromCommandLine = false;
                 return;
             }
@@ -366,11 +285,7 @@
             if (!values.containsKey(addDataSourceCommandOption) && dataSourceId.isEmpty()) {
                 // data source is not being added during this run, so 'dataSourceId' should have been specified
                 logger.log(Level.SEVERE, "'dataSourceId' argument is empty");
-<<<<<<< HEAD
-                System.out.println("'dataSourceId' argument is empty");
-=======
                 System.err.println("'dataSourceId' argument is empty");
->>>>>>> 45d127a4
                 runFromCommandLine = false;
                 return;
             }
@@ -378,8 +293,6 @@
             CommandLineCommand newCommand = new CommandLineCommand(CommandLineCommand.CommandType.RUN_INGEST);
             newCommand.addInputValue(CommandLineCommand.InputType.CASE_FOLDER_PATH.name(), caseDir);
             newCommand.addInputValue(CommandLineCommand.InputType.DATA_SOURCE_ID.name(), dataSourceId);
-<<<<<<< HEAD
-=======
             newCommand.addInputValue(CommandLineCommand.InputType.INGEST_PROFILE_NAME.name(), ingestProfile);
             commands.add(newCommand);
             runFromCommandLine = true;
@@ -399,7 +312,6 @@
 
             CommandLineCommand newCommand = new CommandLineCommand(CommandLineCommand.CommandType.LIST_ALL_DATA_SOURCES);
             newCommand.addInputValue(CommandLineCommand.InputType.CASE_FOLDER_PATH.name(), caseDir);
->>>>>>> 45d127a4
             commands.add(newCommand);
             runFromCommandLine = true;
         }
