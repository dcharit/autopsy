--- conflicted
+++ resolved
@@ -195,15 +195,9 @@
         //TODO: is this what we want, to require both extension and mimetype support?
         if (AUDIO_EXTENSIONS.contains("." + name) || videoExtensions.contains("." + name)) {
             try {
-<<<<<<< HEAD
                 String mimeType = new FileTypeDetector().getFileType(file);
                 if (nonNull(mimeType)) {
                     return videoMimes.contains(mimeType);
-=======
-                String mimeType = new FileTypeDetector().detect(file);
-                if (nonNull(mimeType) && videoMimes.contains(mimeType)) {
-                    return true;
->>>>>>> 47156eb9
                 }
             } catch (FileTypeDetector.FileTypeDetectorInitException | TskCoreException ex) {
                 logger.log(Level.WARNING, "Failed to look up mimetype for " + file.getName() + " using FileTypeDetector.  Fallingback on AbstractFile.isMimeType", ex);
@@ -212,6 +206,7 @@
                 }
             }
         }
+              
         return false;
     }
 
@@ -223,40 +218,8 @@
      * @return True if an image file that can be displayed
      */
     private boolean isImageSupported(AbstractFile file) {
-<<<<<<< HEAD
         return ImageUtils.thumbnailSupported(file);
-=======
-        String name = file.getNameExtension();
-
-        // blackboard
-        try {
-            String mimeType = new FileTypeDetector().detect(file);
-            if (nonNull(mimeType) && imageMimes.contains(mimeType)) {
-                return true;
-            }
-        } catch (FileTypeDetector.FileTypeDetectorInitException | TskCoreException ex) {
-            logger.log(Level.WARNING, "Failed to look up mimetype for " + file.getName() + " using FileTypeDetector.  Fallingback on AbstractFile.isMimeType", ex);
-            if (!imageMimes.isEmpty()) {
-                MimeMatchEnum mimeMatch = file.isMimeType(imageMimes);
-                if (mimeMatch == MimeMatchEnum.TRUE) {
-                    return true;
-                } else if (mimeMatch == MimeMatchEnum.FALSE) {
-                    return false;
-                }
-            }
-        }
-
-        // extension
-        if (imageExtensions.contains("." + name)) {
-            return true;
-        }
-
-        // our own signature checks for important types
-        if (ImageUtils.isJpegFileHeader(file)) {
-            return true;
-        }
-        return ImageUtils.isPngFileHeader(file);
->>>>>>> 47156eb9
+
     }
 
     @Override
@@ -274,21 +237,8 @@
             return false;
         }
 
-<<<<<<< HEAD
         if (imagePanelInited && isImageSupported(file)) {
             return true;
-=======
-        if (imagePanelInited) {
-            if (isImageSupported(file)) {
-                return true;
-            }
-        }
-
-        if (videoPanelInited && videoPanel.isInited()) {
-            if (isVideoSupported(file)) {
-                return true;
-            }
->>>>>>> 47156eb9
         }
 
         return videoPanelInited && isVideoSupported(file);
