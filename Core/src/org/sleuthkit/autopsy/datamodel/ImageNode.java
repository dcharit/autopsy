--- conflicted
+++ resolved
@@ -121,14 +121,10 @@
         actionsList.add(new RunIngestModulesAction(Collections.<Content>singletonList(content)));
         actionsList.add(new NewWindowViewAction(
                 NbBundle.getMessage(this.getClass(), "ImageNode.getActions.viewInNewWin.text"), this));
-<<<<<<< HEAD
         if (checkSchemaVersion()) {
             actionsList.add(new DeleteDataSourceAction(content.getId()));
         }
         return actionsList.toArray(new Action[0]);
-=======
-        return actionsList.toArray(new Action[actionsList.size()]);
->>>>>>> 081ae44f
     }
 
     @Override
