/*
 * Autopsy Forensic Browser
 *
 * Copyright 2011-2019 Basis Technology Corp.
 * Contact: carrier <at> sleuthkit <dot> org
 *
 * Licensed under the Apache License, Version 2.0 (the "License");
 * you may not use this file except in compliance with the License.
 * You may obtain a copy of the License at
 *
 *     http://www.apache.org/licenses/LICENSE-2.0
 *
 * Unless required by applicable law or agreed to in writing, software
 * distributed under the License is distributed on an "AS IS" BASIS,
 * WITHOUT WARRANTIES OR CONDITIONS OF ANY KIND, either express or implied.
 * See the License for the specific language governing permissions and
 * limitations under the License.
 */
package org.sleuthkit.autopsy.datamodel;

import java.beans.PropertyChangeEvent;
import java.beans.PropertyChangeListener;
import java.sql.ResultSet;
import java.sql.SQLException;
import java.util.ArrayList;
import java.util.Collections;
import java.util.EnumSet;
import java.util.List;
import java.util.logging.Level;
import javax.swing.Action;
import org.apache.commons.lang3.tuple.Pair;
import org.openide.nodes.Sheet;
import org.openide.util.NbBundle;
import org.openide.util.NbBundle.Messages;
import org.sleuthkit.autopsy.actions.DeleteDataSourceAction;
import org.sleuthkit.autopsy.casemodule.Case;
import org.sleuthkit.autopsy.casemodule.NoCurrentCaseException;
import org.sleuthkit.autopsy.casemodule.datasourcesummary.ViewSummaryInformationAction;
import org.sleuthkit.autopsy.centralrepository.datamodel.CorrelationAttributeInstance;
import org.sleuthkit.autopsy.corecomponents.DataResultViewerTable;
import org.sleuthkit.autopsy.coreutils.Logger;
import org.sleuthkit.autopsy.directorytree.ExplorerNodeActionVisitor;
import org.sleuthkit.autopsy.directorytree.FileSearchAction;
import org.sleuthkit.autopsy.directorytree.NewWindowViewAction;
import org.sleuthkit.autopsy.ingest.IngestManager;
import org.sleuthkit.autopsy.ingest.ModuleContentEvent;
import org.sleuthkit.autopsy.ingest.runIngestModuleWizard.RunIngestModulesAction;
import org.sleuthkit.datamodel.Content;
import org.sleuthkit.datamodel.Image;
import org.sleuthkit.datamodel.SleuthkitCase.CaseDbQuery;
import org.sleuthkit.datamodel.TskCoreException;
import org.sleuthkit.datamodel.VirtualDirectory;
import org.sleuthkit.autopsy.datamodel.BaseChildFactory.NoSuchEventBusException;
import org.sleuthkit.datamodel.CaseDbSchemaVersionNumber;
import org.sleuthkit.datamodel.Tag;

/**
 * This class is used to represent the "Node" for the image. The children of
 * this node are volumes.
 */
public class ImageNode extends AbstractContentNode<Image> {

    private static final Logger logger = Logger.getLogger(ImageNode.class.getName());

    /**
     * Helper so that the display name and the name used in building the path
     * are determined the same way.
     *
     * @param i Image to get the name of
     *
     * @return short name for the Image
     */
    static String nameForImage(Image i) {
        return i.getName();
    }

    /**
     * @param img
     */
    public ImageNode(Image img) {
        super(img);

        // set name, display name, and icon
        String imgName = nameForImage(img);
        this.setDisplayName(imgName);
        this.setIconBaseWithExtension("org/sleuthkit/autopsy/images/hard-drive-icon.jpg"); //NON-NLS

        // Listen for ingest events so that we can detect new added files (e.g. carved)
        IngestManager.getInstance().addIngestModuleEventListener(pcl);
        // Listen for case events so that we can detect when case is closed
        Case.addEventTypeSubscriber(EnumSet.of(Case.Events.CURRENT_CASE), pcl);
    }

    private void removeListeners() {
        IngestManager.getInstance().removeIngestModuleEventListener(pcl);
        Case.removeEventTypeSubscriber(EnumSet.of(Case.Events.CURRENT_CASE), pcl);
    }

    /**
     * Right click action for this node
     *
     * @param context
     *
     * @return
     */
    @Override
    @Messages({"ImageNode.action.runIngestMods.text=Run Ingest Modules",
        "ImageNode.getActions.openFileSearchByAttr.text=Open File Search by Attributes"})
    public Action[] getActions(boolean context) {

        List<Action> actionsList = new ArrayList<>();
        for (Action a : super.getActions(true)) {
            actionsList.add(a);
        }
        actionsList.addAll(ExplorerNodeActionVisitor.getActions(content));
        actionsList.add(new FileSearchAction(
                Bundle.ImageNode_getActions_openFileSearchByAttr_text()));
        actionsList.add(new ViewSummaryInformationAction(content.getId()));
        actionsList.add(new RunIngestModulesAction(Collections.<Content>singletonList(content)));
        actionsList.add(new NewWindowViewAction(
                NbBundle.getMessage(this.getClass(), "ImageNode.getActions.viewInNewWin.text"), this));
        if (checkSchemaVersion()) {
            actionsList.add(new DeleteDataSourceAction(content.getId()));
        }
        return actionsList.toArray(new Action[0]);
    }

    @Override
    @Messages({"ImageNode.createSheet.size.name=Size (Bytes)",
        "ImageNode.createSheet.size.displayName=Size (Bytes)",
        "ImageNode.createSheet.size.desc=Size of the data source in bytes.",
        "ImageNode.createSheet.type.name=Type",
        "ImageNode.createSheet.type.displayName=Type",
        "ImageNode.createSheet.type.desc=Type of the image.",
        "ImageNode.createSheet.type.text=Image",
        "ImageNode.createSheet.sectorSize.name=Sector Size (Bytes)",
        "ImageNode.createSheet.sectorSize.displayName=Sector Size (Bytes)",
        "ImageNode.createSheet.sectorSize.desc=Sector size of the image in bytes.",
        "ImageNode.createSheet.timezone.name=Timezone",
        "ImageNode.createSheet.timezone.displayName=Timezone",
        "ImageNode.createSheet.timezone.desc=Timezone of the image",
        "ImageNode.createSheet.deviceId.name=Device ID",
        "ImageNode.createSheet.deviceId.displayName=Device ID",
        "ImageNode.createSheet.deviceId.desc=Device ID of the image"})
    protected Sheet createSheet() {
        Sheet sheet = super.createSheet();
        Sheet.Set sheetSet = sheet.get(Sheet.PROPERTIES);
        if (sheetSet == null) {
            sheetSet = Sheet.createPropertiesSet();
            sheet.put(sheetSet);
        }

        sheetSet.put(new NodeProperty<>(NbBundle.getMessage(this.getClass(), "ImageNode.createSheet.name.name"),
                NbBundle.getMessage(this.getClass(), "ImageNode.createSheet.name.displayName"),
                NbBundle.getMessage(this.getClass(), "ImageNode.createSheet.name.desc"),
                getDisplayName()));

        sheetSet.put(new NodeProperty<>(Bundle.ImageNode_createSheet_type_name(),
                Bundle.ImageNode_createSheet_type_displayName(),
                Bundle.ImageNode_createSheet_type_desc(),
                Bundle.ImageNode_createSheet_type_text()));

        sheetSet.put(new NodeProperty<>(Bundle.ImageNode_createSheet_size_name(),
                Bundle.ImageNode_createSheet_size_displayName(),
                Bundle.ImageNode_createSheet_size_desc(),
                this.content.getSize()));
        sheetSet.put(new NodeProperty<>(Bundle.ImageNode_createSheet_sectorSize_name(),
                Bundle.ImageNode_createSheet_sectorSize_displayName(),
                Bundle.ImageNode_createSheet_sectorSize_desc(),
                this.content.getSsize()));

        sheetSet.put(new NodeProperty<>(Bundle.ImageNode_createSheet_timezone_name(),
                Bundle.ImageNode_createSheet_timezone_displayName(),
                Bundle.ImageNode_createSheet_timezone_desc(),
                this.content.getTimeZone()));

        try (CaseDbQuery query = Case.getCurrentCaseThrows().getSleuthkitCase().executeQuery("SELECT device_id FROM data_source_info WHERE obj_id = " + this.content.getId());) {
            ResultSet deviceIdSet = query.getResultSet();
            if (deviceIdSet.next()) {
                sheetSet.put(new NodeProperty<>(Bundle.ImageNode_createSheet_deviceId_name(),
                        Bundle.ImageNode_createSheet_deviceId_displayName(),
                        Bundle.ImageNode_createSheet_deviceId_desc(),
                        deviceIdSet.getString("device_id")));
            }
        } catch (SQLException | TskCoreException | NoCurrentCaseException ex) {
            logger.log(Level.SEVERE, "Failed to get device id for the following image: " + this.content.getId(), ex);
        }

        return sheet;
    }

    @Override
    public <T> T accept(ContentNodeVisitor<T> visitor) {
        return visitor.visit(this);
    }

    @Override
    public boolean isLeafTypeNode() {
        return false;
    }

    @Override
    public <T> T accept(DisplayableItemNodeVisitor<T> visitor) {
        return visitor.visit(this);
    }

    @Override
    public String getItemType() {
        return getClass().getName();
    }

    private Boolean checkSchemaVersion() {
<<<<<<< HEAD
        String sqlStatement = "SELECT a.value AS creationMajorVersion, b.value AS creationMinorVersion FROM tsk_db_info_extended a, tsk_db_info_extended b " +
                              " WHERE a.name = 'CREATION_SCHEMA_MAJOR_VERSION' and b.name = 'CREATION_SCHEMA_MINOR_VERSION';";
        try (CaseDbQuery query = Case.getCurrentCaseThrows().getSleuthkitCase().executeQuery(sqlStatement);) {
            ResultSet schemaVersion = query.getResultSet();
            while (schemaVersion.next()) {
                int creationMajorVersion = schemaVersion.getInt("creationMajorVersion");
                int creationMinorVersion = schemaVersion.getInt("creationMinorVersion");
                if ((creationMajorVersion == 8 && creationMinorVersion >= 3) || creationMajorVersion > 8) {
                    return true;
                }
            }
        } catch (SQLException | TskCoreException | NoCurrentCaseException ex) {
            logger.log(Level.SEVERE, "Failed to get the Create Major and Minor Schema Versions", ex);
        }
=======
        try {
            CaseDbSchemaVersionNumber creationVersion = Case.getCurrentCaseThrows().getSleuthkitCase().getDBSchemaCreationVersion();

            if ((creationVersion.getMajor() == 8 && creationVersion.getMinor() >= 3) || creationVersion.getMajor() > 8) {
                        return true;
            }
        } catch (NoCurrentCaseException ex) {
            logger.log(Level.WARNING, "Failed to get creation schema version: ", ex);
        } 
>>>>>>> 2e6ce836
        
        return false;
        
    }   
     
    /*
     * This property change listener refreshes the tree when a new file is
     * carved out of this image (i.e, the image is being treated as raw bytes
     * and was ingested by the RawDSProcessor).
     */
    private final PropertyChangeListener pcl = (PropertyChangeEvent evt) -> {
        String eventType = evt.getPropertyName();

        // See if the new file is a child of ours
        if (eventType.equals(IngestManager.IngestModuleEvent.CONTENT_CHANGED.toString())) {
            if ((evt.getOldValue() instanceof ModuleContentEvent) == false) {
                return;
            }
            ModuleContentEvent moduleContentEvent = (ModuleContentEvent) evt.getOldValue();
            if ((moduleContentEvent.getSource() instanceof Content) == false) {
                return;
            }
            Content newContent = (Content) moduleContentEvent.getSource();

            try {
                Content parent = newContent.getParent();
                if (parent != null) {
                    // Is this a new carved file?
                    if (parent.getName().equals(VirtualDirectory.NAME_CARVED)) {
                        // Is this new carved file for this data source?
                        if (newContent.getDataSource().getId() == getContent().getDataSource().getId()) {
                            // Find the image (if any) associated with the new content and
                            // trigger a refresh if it matches the image wrapped by this node.
                            while ((parent = parent.getParent()) != null) {
                                if (parent.getId() == getContent().getId()) {
                                    BaseChildFactory.post(getName(), new BaseChildFactory.RefreshKeysEvent());
                                    break;
                                }
                            }
                        }
                    }
                }
            } catch (TskCoreException ex) {
                // Do nothing.
            } catch (NoSuchEventBusException ex) {
                logger.log(Level.WARNING, "Failed to post key refresh event.", ex); // NON-NLS
            }
        } else if (eventType.equals(Case.Events.CURRENT_CASE.toString())) {
            if (evt.getNewValue() == null) {
                // case was closed. Remove listeners so that we don't get called with a stale case handle
                removeListeners();
            }
        }
    };

    /**
     * Reads and returns a list of all tags associated with this content node.
     *
     * Null implementation of an abstract method.
     *
     * @return list of tags associated with the node.
     */
    @Override
    protected List<Tag> getAllTagsFromDatabase() {
        return new ArrayList<>();
    }

    /**
     * Returns correlation attribute instance for the underlying content of the
     * node.
     *
     * Null implementation of an abstract method.
     *
     * @return correlation attribute instance for the underlying content of the
     *         node.
     */
    @Override
    protected CorrelationAttributeInstance getCorrelationAttributeInstance() {
        return null;
    }

    /**
     * Returns Score property for the node.
     *
     * Null implementation of an abstract method.
     *
     * @param tags list of tags.
     *
     * @return Score property for the underlying content of the node.
     */
    @Override
    protected Pair<DataResultViewerTable.Score, String> getScorePropertyAndDescription(List<Tag> tags) {
        return Pair.of(DataResultViewerTable.Score.NO_SCORE, NO_DESCR);
    }

    /**
     * Returns comment property for the node.
     *
     * Null implementation of an abstract method.
     *
     * @param tags      list of tags
     * @param attribute correlation attribute instance
     *
     * @return Comment property for the underlying content of the node.
     */
    @Override
    protected DataResultViewerTable.HasCommentStatus getCommentProperty(List<Tag> tags, CorrelationAttributeInstance attribute) {
        return DataResultViewerTable.HasCommentStatus.NO_COMMENT;
    }

    /**
     * Returns occurrences/count property for the node.
     *
     * Null implementation of an abstract method.
     *
     * @param attributeType      the type of the attribute to count
     * @param attributeValue     the value of the attribute to coun
     * @param defaultDescription a description to use when none is determined by
     *                           the getCountPropertyAndDescription method
     *
     * @return count property for the underlying content of the node.
     */
    @Override
    protected Pair<Long, String> getCountPropertyAndDescription(CorrelationAttributeInstance.Type attributeType, String attributeValue, String defaultDescription) {
        return Pair.of(-1L, NO_DESCR);
    }
}<|MERGE_RESOLUTION|>--- conflicted
+++ resolved
@@ -1,365 +1,348 @@
-/*
- * Autopsy Forensic Browser
- *
- * Copyright 2011-2019 Basis Technology Corp.
- * Contact: carrier <at> sleuthkit <dot> org
- *
- * Licensed under the Apache License, Version 2.0 (the "License");
- * you may not use this file except in compliance with the License.
- * You may obtain a copy of the License at
- *
- *     http://www.apache.org/licenses/LICENSE-2.0
- *
- * Unless required by applicable law or agreed to in writing, software
- * distributed under the License is distributed on an "AS IS" BASIS,
- * WITHOUT WARRANTIES OR CONDITIONS OF ANY KIND, either express or implied.
- * See the License for the specific language governing permissions and
- * limitations under the License.
- */
-package org.sleuthkit.autopsy.datamodel;
-
-import java.beans.PropertyChangeEvent;
-import java.beans.PropertyChangeListener;
-import java.sql.ResultSet;
-import java.sql.SQLException;
-import java.util.ArrayList;
-import java.util.Collections;
-import java.util.EnumSet;
-import java.util.List;
-import java.util.logging.Level;
-import javax.swing.Action;
-import org.apache.commons.lang3.tuple.Pair;
-import org.openide.nodes.Sheet;
-import org.openide.util.NbBundle;
-import org.openide.util.NbBundle.Messages;
-import org.sleuthkit.autopsy.actions.DeleteDataSourceAction;
-import org.sleuthkit.autopsy.casemodule.Case;
-import org.sleuthkit.autopsy.casemodule.NoCurrentCaseException;
-import org.sleuthkit.autopsy.casemodule.datasourcesummary.ViewSummaryInformationAction;
-import org.sleuthkit.autopsy.centralrepository.datamodel.CorrelationAttributeInstance;
-import org.sleuthkit.autopsy.corecomponents.DataResultViewerTable;
-import org.sleuthkit.autopsy.coreutils.Logger;
-import org.sleuthkit.autopsy.directorytree.ExplorerNodeActionVisitor;
-import org.sleuthkit.autopsy.directorytree.FileSearchAction;
-import org.sleuthkit.autopsy.directorytree.NewWindowViewAction;
-import org.sleuthkit.autopsy.ingest.IngestManager;
-import org.sleuthkit.autopsy.ingest.ModuleContentEvent;
-import org.sleuthkit.autopsy.ingest.runIngestModuleWizard.RunIngestModulesAction;
-import org.sleuthkit.datamodel.Content;
-import org.sleuthkit.datamodel.Image;
-import org.sleuthkit.datamodel.SleuthkitCase.CaseDbQuery;
-import org.sleuthkit.datamodel.TskCoreException;
-import org.sleuthkit.datamodel.VirtualDirectory;
-import org.sleuthkit.autopsy.datamodel.BaseChildFactory.NoSuchEventBusException;
-import org.sleuthkit.datamodel.CaseDbSchemaVersionNumber;
-import org.sleuthkit.datamodel.Tag;
-
-/**
- * This class is used to represent the "Node" for the image. The children of
- * this node are volumes.
- */
-public class ImageNode extends AbstractContentNode<Image> {
-
-    private static final Logger logger = Logger.getLogger(ImageNode.class.getName());
-
-    /**
-     * Helper so that the display name and the name used in building the path
-     * are determined the same way.
-     *
-     * @param i Image to get the name of
-     *
-     * @return short name for the Image
-     */
-    static String nameForImage(Image i) {
-        return i.getName();
-    }
-
-    /**
-     * @param img
-     */
-    public ImageNode(Image img) {
-        super(img);
-
-        // set name, display name, and icon
-        String imgName = nameForImage(img);
-        this.setDisplayName(imgName);
-        this.setIconBaseWithExtension("org/sleuthkit/autopsy/images/hard-drive-icon.jpg"); //NON-NLS
-
-        // Listen for ingest events so that we can detect new added files (e.g. carved)
-        IngestManager.getInstance().addIngestModuleEventListener(pcl);
-        // Listen for case events so that we can detect when case is closed
-        Case.addEventTypeSubscriber(EnumSet.of(Case.Events.CURRENT_CASE), pcl);
-    }
-
-    private void removeListeners() {
-        IngestManager.getInstance().removeIngestModuleEventListener(pcl);
-        Case.removeEventTypeSubscriber(EnumSet.of(Case.Events.CURRENT_CASE), pcl);
-    }
-
-    /**
-     * Right click action for this node
-     *
-     * @param context
-     *
-     * @return
-     */
-    @Override
-    @Messages({"ImageNode.action.runIngestMods.text=Run Ingest Modules",
-        "ImageNode.getActions.openFileSearchByAttr.text=Open File Search by Attributes"})
-    public Action[] getActions(boolean context) {
-
-        List<Action> actionsList = new ArrayList<>();
-        for (Action a : super.getActions(true)) {
-            actionsList.add(a);
-        }
-        actionsList.addAll(ExplorerNodeActionVisitor.getActions(content));
-        actionsList.add(new FileSearchAction(
-                Bundle.ImageNode_getActions_openFileSearchByAttr_text()));
-        actionsList.add(new ViewSummaryInformationAction(content.getId()));
-        actionsList.add(new RunIngestModulesAction(Collections.<Content>singletonList(content)));
-        actionsList.add(new NewWindowViewAction(
-                NbBundle.getMessage(this.getClass(), "ImageNode.getActions.viewInNewWin.text"), this));
-        if (checkSchemaVersion()) {
-            actionsList.add(new DeleteDataSourceAction(content.getId()));
-        }
-        return actionsList.toArray(new Action[0]);
-    }
-
-    @Override
-    @Messages({"ImageNode.createSheet.size.name=Size (Bytes)",
-        "ImageNode.createSheet.size.displayName=Size (Bytes)",
-        "ImageNode.createSheet.size.desc=Size of the data source in bytes.",
-        "ImageNode.createSheet.type.name=Type",
-        "ImageNode.createSheet.type.displayName=Type",
-        "ImageNode.createSheet.type.desc=Type of the image.",
-        "ImageNode.createSheet.type.text=Image",
-        "ImageNode.createSheet.sectorSize.name=Sector Size (Bytes)",
-        "ImageNode.createSheet.sectorSize.displayName=Sector Size (Bytes)",
-        "ImageNode.createSheet.sectorSize.desc=Sector size of the image in bytes.",
-        "ImageNode.createSheet.timezone.name=Timezone",
-        "ImageNode.createSheet.timezone.displayName=Timezone",
-        "ImageNode.createSheet.timezone.desc=Timezone of the image",
-        "ImageNode.createSheet.deviceId.name=Device ID",
-        "ImageNode.createSheet.deviceId.displayName=Device ID",
-        "ImageNode.createSheet.deviceId.desc=Device ID of the image"})
-    protected Sheet createSheet() {
-        Sheet sheet = super.createSheet();
-        Sheet.Set sheetSet = sheet.get(Sheet.PROPERTIES);
-        if (sheetSet == null) {
-            sheetSet = Sheet.createPropertiesSet();
-            sheet.put(sheetSet);
-        }
-
-        sheetSet.put(new NodeProperty<>(NbBundle.getMessage(this.getClass(), "ImageNode.createSheet.name.name"),
-                NbBundle.getMessage(this.getClass(), "ImageNode.createSheet.name.displayName"),
-                NbBundle.getMessage(this.getClass(), "ImageNode.createSheet.name.desc"),
-                getDisplayName()));
-
-        sheetSet.put(new NodeProperty<>(Bundle.ImageNode_createSheet_type_name(),
-                Bundle.ImageNode_createSheet_type_displayName(),
-                Bundle.ImageNode_createSheet_type_desc(),
-                Bundle.ImageNode_createSheet_type_text()));
-
-        sheetSet.put(new NodeProperty<>(Bundle.ImageNode_createSheet_size_name(),
-                Bundle.ImageNode_createSheet_size_displayName(),
-                Bundle.ImageNode_createSheet_size_desc(),
-                this.content.getSize()));
-        sheetSet.put(new NodeProperty<>(Bundle.ImageNode_createSheet_sectorSize_name(),
-                Bundle.ImageNode_createSheet_sectorSize_displayName(),
-                Bundle.ImageNode_createSheet_sectorSize_desc(),
-                this.content.getSsize()));
-
-        sheetSet.put(new NodeProperty<>(Bundle.ImageNode_createSheet_timezone_name(),
-                Bundle.ImageNode_createSheet_timezone_displayName(),
-                Bundle.ImageNode_createSheet_timezone_desc(),
-                this.content.getTimeZone()));
-
-        try (CaseDbQuery query = Case.getCurrentCaseThrows().getSleuthkitCase().executeQuery("SELECT device_id FROM data_source_info WHERE obj_id = " + this.content.getId());) {
-            ResultSet deviceIdSet = query.getResultSet();
-            if (deviceIdSet.next()) {
-                sheetSet.put(new NodeProperty<>(Bundle.ImageNode_createSheet_deviceId_name(),
-                        Bundle.ImageNode_createSheet_deviceId_displayName(),
-                        Bundle.ImageNode_createSheet_deviceId_desc(),
-                        deviceIdSet.getString("device_id")));
-            }
-        } catch (SQLException | TskCoreException | NoCurrentCaseException ex) {
-            logger.log(Level.SEVERE, "Failed to get device id for the following image: " + this.content.getId(), ex);
-        }
-
-        return sheet;
-    }
-
-    @Override
-    public <T> T accept(ContentNodeVisitor<T> visitor) {
-        return visitor.visit(this);
-    }
-
-    @Override
-    public boolean isLeafTypeNode() {
-        return false;
-    }
-
-    @Override
-    public <T> T accept(DisplayableItemNodeVisitor<T> visitor) {
-        return visitor.visit(this);
-    }
-
-    @Override
-    public String getItemType() {
-        return getClass().getName();
-    }
-
-    private Boolean checkSchemaVersion() {
-<<<<<<< HEAD
-        String sqlStatement = "SELECT a.value AS creationMajorVersion, b.value AS creationMinorVersion FROM tsk_db_info_extended a, tsk_db_info_extended b " +
-                              " WHERE a.name = 'CREATION_SCHEMA_MAJOR_VERSION' and b.name = 'CREATION_SCHEMA_MINOR_VERSION';";
-        try (CaseDbQuery query = Case.getCurrentCaseThrows().getSleuthkitCase().executeQuery(sqlStatement);) {
-            ResultSet schemaVersion = query.getResultSet();
-            while (schemaVersion.next()) {
-                int creationMajorVersion = schemaVersion.getInt("creationMajorVersion");
-                int creationMinorVersion = schemaVersion.getInt("creationMinorVersion");
-                if ((creationMajorVersion == 8 && creationMinorVersion >= 3) || creationMajorVersion > 8) {
-                    return true;
-                }
-            }
-        } catch (SQLException | TskCoreException | NoCurrentCaseException ex) {
-            logger.log(Level.SEVERE, "Failed to get the Create Major and Minor Schema Versions", ex);
-        }
-=======
-        try {
-            CaseDbSchemaVersionNumber creationVersion = Case.getCurrentCaseThrows().getSleuthkitCase().getDBSchemaCreationVersion();
-
-            if ((creationVersion.getMajor() == 8 && creationVersion.getMinor() >= 3) || creationVersion.getMajor() > 8) {
-                        return true;
-            }
-        } catch (NoCurrentCaseException ex) {
-            logger.log(Level.WARNING, "Failed to get creation schema version: ", ex);
-        } 
->>>>>>> 2e6ce836
-        
-        return false;
-        
-    }   
-     
-    /*
-     * This property change listener refreshes the tree when a new file is
-     * carved out of this image (i.e, the image is being treated as raw bytes
-     * and was ingested by the RawDSProcessor).
-     */
-    private final PropertyChangeListener pcl = (PropertyChangeEvent evt) -> {
-        String eventType = evt.getPropertyName();
-
-        // See if the new file is a child of ours
-        if (eventType.equals(IngestManager.IngestModuleEvent.CONTENT_CHANGED.toString())) {
-            if ((evt.getOldValue() instanceof ModuleContentEvent) == false) {
-                return;
-            }
-            ModuleContentEvent moduleContentEvent = (ModuleContentEvent) evt.getOldValue();
-            if ((moduleContentEvent.getSource() instanceof Content) == false) {
-                return;
-            }
-            Content newContent = (Content) moduleContentEvent.getSource();
-
-            try {
-                Content parent = newContent.getParent();
-                if (parent != null) {
-                    // Is this a new carved file?
-                    if (parent.getName().equals(VirtualDirectory.NAME_CARVED)) {
-                        // Is this new carved file for this data source?
-                        if (newContent.getDataSource().getId() == getContent().getDataSource().getId()) {
-                            // Find the image (if any) associated with the new content and
-                            // trigger a refresh if it matches the image wrapped by this node.
-                            while ((parent = parent.getParent()) != null) {
-                                if (parent.getId() == getContent().getId()) {
-                                    BaseChildFactory.post(getName(), new BaseChildFactory.RefreshKeysEvent());
-                                    break;
-                                }
-                            }
-                        }
-                    }
-                }
-            } catch (TskCoreException ex) {
-                // Do nothing.
-            } catch (NoSuchEventBusException ex) {
-                logger.log(Level.WARNING, "Failed to post key refresh event.", ex); // NON-NLS
-            }
-        } else if (eventType.equals(Case.Events.CURRENT_CASE.toString())) {
-            if (evt.getNewValue() == null) {
-                // case was closed. Remove listeners so that we don't get called with a stale case handle
-                removeListeners();
-            }
-        }
-    };
-
-    /**
-     * Reads and returns a list of all tags associated with this content node.
-     *
-     * Null implementation of an abstract method.
-     *
-     * @return list of tags associated with the node.
-     */
-    @Override
-    protected List<Tag> getAllTagsFromDatabase() {
-        return new ArrayList<>();
-    }
-
-    /**
-     * Returns correlation attribute instance for the underlying content of the
-     * node.
-     *
-     * Null implementation of an abstract method.
-     *
-     * @return correlation attribute instance for the underlying content of the
-     *         node.
-     */
-    @Override
-    protected CorrelationAttributeInstance getCorrelationAttributeInstance() {
-        return null;
-    }
-
-    /**
-     * Returns Score property for the node.
-     *
-     * Null implementation of an abstract method.
-     *
-     * @param tags list of tags.
-     *
-     * @return Score property for the underlying content of the node.
-     */
-    @Override
-    protected Pair<DataResultViewerTable.Score, String> getScorePropertyAndDescription(List<Tag> tags) {
-        return Pair.of(DataResultViewerTable.Score.NO_SCORE, NO_DESCR);
-    }
-
-    /**
-     * Returns comment property for the node.
-     *
-     * Null implementation of an abstract method.
-     *
-     * @param tags      list of tags
-     * @param attribute correlation attribute instance
-     *
-     * @return Comment property for the underlying content of the node.
-     */
-    @Override
-    protected DataResultViewerTable.HasCommentStatus getCommentProperty(List<Tag> tags, CorrelationAttributeInstance attribute) {
-        return DataResultViewerTable.HasCommentStatus.NO_COMMENT;
-    }
-
-    /**
-     * Returns occurrences/count property for the node.
-     *
-     * Null implementation of an abstract method.
-     *
-     * @param attributeType      the type of the attribute to count
-     * @param attributeValue     the value of the attribute to coun
-     * @param defaultDescription a description to use when none is determined by
-     *                           the getCountPropertyAndDescription method
-     *
-     * @return count property for the underlying content of the node.
-     */
-    @Override
-    protected Pair<Long, String> getCountPropertyAndDescription(CorrelationAttributeInstance.Type attributeType, String attributeValue, String defaultDescription) {
-        return Pair.of(-1L, NO_DESCR);
-    }
-}+/*
+ * Autopsy Forensic Browser
+ *
+ * Copyright 2011-2019 Basis Technology Corp.
+ * Contact: carrier <at> sleuthkit <dot> org
+ *
+ * Licensed under the Apache License, Version 2.0 (the "License");
+ * you may not use this file except in compliance with the License.
+ * You may obtain a copy of the License at
+ *
+ *     http://www.apache.org/licenses/LICENSE-2.0
+ *
+ * Unless required by applicable law or agreed to in writing, software
+ * distributed under the License is distributed on an "AS IS" BASIS,
+ * WITHOUT WARRANTIES OR CONDITIONS OF ANY KIND, either express or implied.
+ * See the License for the specific language governing permissions and
+ * limitations under the License.
+ */
+package org.sleuthkit.autopsy.datamodel;
+
+import java.beans.PropertyChangeEvent;
+import java.beans.PropertyChangeListener;
+import java.sql.ResultSet;
+import java.sql.SQLException;
+import java.util.ArrayList;
+import java.util.Collections;
+import java.util.EnumSet;
+import java.util.List;
+import java.util.logging.Level;
+import javax.swing.Action;
+import org.apache.commons.lang3.tuple.Pair;
+import org.openide.nodes.Sheet;
+import org.openide.util.NbBundle;
+import org.openide.util.NbBundle.Messages;
+import org.sleuthkit.autopsy.actions.DeleteDataSourceAction;
+import org.sleuthkit.autopsy.casemodule.Case;
+import org.sleuthkit.autopsy.casemodule.NoCurrentCaseException;
+import org.sleuthkit.autopsy.casemodule.datasourcesummary.ViewSummaryInformationAction;
+import org.sleuthkit.autopsy.centralrepository.datamodel.CorrelationAttributeInstance;
+import org.sleuthkit.autopsy.corecomponents.DataResultViewerTable;
+import org.sleuthkit.autopsy.coreutils.Logger;
+import org.sleuthkit.autopsy.directorytree.ExplorerNodeActionVisitor;
+import org.sleuthkit.autopsy.directorytree.FileSearchAction;
+import org.sleuthkit.autopsy.directorytree.NewWindowViewAction;
+import org.sleuthkit.autopsy.ingest.IngestManager;
+import org.sleuthkit.autopsy.ingest.ModuleContentEvent;
+import org.sleuthkit.autopsy.ingest.runIngestModuleWizard.RunIngestModulesAction;
+import org.sleuthkit.datamodel.Content;
+import org.sleuthkit.datamodel.Image;
+import org.sleuthkit.datamodel.SleuthkitCase.CaseDbQuery;
+import org.sleuthkit.datamodel.TskCoreException;
+import org.sleuthkit.datamodel.VirtualDirectory;
+import org.sleuthkit.autopsy.datamodel.BaseChildFactory.NoSuchEventBusException;
+import org.sleuthkit.datamodel.CaseDbSchemaVersionNumber;
+import org.sleuthkit.datamodel.Tag;
+
+/**
+ * This class is used to represent the "Node" for the image. The children of
+ * this node are volumes.
+ */
+public class ImageNode extends AbstractContentNode<Image> {
+
+    private static final Logger logger = Logger.getLogger(ImageNode.class.getName());
+
+    /**
+     * Helper so that the display name and the name used in building the path
+     * are determined the same way.
+     *
+     * @param i Image to get the name of
+     *
+     * @return short name for the Image
+     */
+    static String nameForImage(Image i) {
+        return i.getName();
+    }
+
+    /**
+     * @param img
+     */
+    public ImageNode(Image img) {
+        super(img);
+
+        // set name, display name, and icon
+        String imgName = nameForImage(img);
+        this.setDisplayName(imgName);
+        this.setIconBaseWithExtension("org/sleuthkit/autopsy/images/hard-drive-icon.jpg"); //NON-NLS
+
+        // Listen for ingest events so that we can detect new added files (e.g. carved)
+        IngestManager.getInstance().addIngestModuleEventListener(pcl);
+        // Listen for case events so that we can detect when case is closed
+        Case.addEventTypeSubscriber(EnumSet.of(Case.Events.CURRENT_CASE), pcl);
+    }
+
+    private void removeListeners() {
+        IngestManager.getInstance().removeIngestModuleEventListener(pcl);
+        Case.removeEventTypeSubscriber(EnumSet.of(Case.Events.CURRENT_CASE), pcl);
+    }
+
+    /**
+     * Right click action for this node
+     *
+     * @param context
+     *
+     * @return
+     */
+    @Override
+    @Messages({"ImageNode.action.runIngestMods.text=Run Ingest Modules",
+        "ImageNode.getActions.openFileSearchByAttr.text=Open File Search by Attributes"})
+    public Action[] getActions(boolean context) {
+
+        List<Action> actionsList = new ArrayList<>();
+        for (Action a : super.getActions(true)) {
+            actionsList.add(a);
+        }
+        actionsList.addAll(ExplorerNodeActionVisitor.getActions(content));
+        actionsList.add(new FileSearchAction(
+                Bundle.ImageNode_getActions_openFileSearchByAttr_text()));
+        actionsList.add(new ViewSummaryInformationAction(content.getId()));
+        actionsList.add(new RunIngestModulesAction(Collections.<Content>singletonList(content)));
+        actionsList.add(new NewWindowViewAction(
+                NbBundle.getMessage(this.getClass(), "ImageNode.getActions.viewInNewWin.text"), this));
+        if (checkSchemaVersion()) {
+            actionsList.add(new DeleteDataSourceAction(content.getId()));
+        }
+        return actionsList.toArray(new Action[0]);
+    }
+
+    @Override
+    @Messages({"ImageNode.createSheet.size.name=Size (Bytes)",
+        "ImageNode.createSheet.size.displayName=Size (Bytes)",
+        "ImageNode.createSheet.size.desc=Size of the data source in bytes.",
+        "ImageNode.createSheet.type.name=Type",
+        "ImageNode.createSheet.type.displayName=Type",
+        "ImageNode.createSheet.type.desc=Type of the image.",
+        "ImageNode.createSheet.type.text=Image",
+        "ImageNode.createSheet.sectorSize.name=Sector Size (Bytes)",
+        "ImageNode.createSheet.sectorSize.displayName=Sector Size (Bytes)",
+        "ImageNode.createSheet.sectorSize.desc=Sector size of the image in bytes.",
+        "ImageNode.createSheet.timezone.name=Timezone",
+        "ImageNode.createSheet.timezone.displayName=Timezone",
+        "ImageNode.createSheet.timezone.desc=Timezone of the image",
+        "ImageNode.createSheet.deviceId.name=Device ID",
+        "ImageNode.createSheet.deviceId.displayName=Device ID",
+        "ImageNode.createSheet.deviceId.desc=Device ID of the image"})
+    protected Sheet createSheet() {
+        Sheet sheet = super.createSheet();
+        Sheet.Set sheetSet = sheet.get(Sheet.PROPERTIES);
+        if (sheetSet == null) {
+            sheetSet = Sheet.createPropertiesSet();
+            sheet.put(sheetSet);
+        }
+
+        sheetSet.put(new NodeProperty<>(NbBundle.getMessage(this.getClass(), "ImageNode.createSheet.name.name"),
+                NbBundle.getMessage(this.getClass(), "ImageNode.createSheet.name.displayName"),
+                NbBundle.getMessage(this.getClass(), "ImageNode.createSheet.name.desc"),
+                getDisplayName()));
+
+        sheetSet.put(new NodeProperty<>(Bundle.ImageNode_createSheet_type_name(),
+                Bundle.ImageNode_createSheet_type_displayName(),
+                Bundle.ImageNode_createSheet_type_desc(),
+                Bundle.ImageNode_createSheet_type_text()));
+
+        sheetSet.put(new NodeProperty<>(Bundle.ImageNode_createSheet_size_name(),
+                Bundle.ImageNode_createSheet_size_displayName(),
+                Bundle.ImageNode_createSheet_size_desc(),
+                this.content.getSize()));
+        sheetSet.put(new NodeProperty<>(Bundle.ImageNode_createSheet_sectorSize_name(),
+                Bundle.ImageNode_createSheet_sectorSize_displayName(),
+                Bundle.ImageNode_createSheet_sectorSize_desc(),
+                this.content.getSsize()));
+
+        sheetSet.put(new NodeProperty<>(Bundle.ImageNode_createSheet_timezone_name(),
+                Bundle.ImageNode_createSheet_timezone_displayName(),
+                Bundle.ImageNode_createSheet_timezone_desc(),
+                this.content.getTimeZone()));
+
+        try (CaseDbQuery query = Case.getCurrentCaseThrows().getSleuthkitCase().executeQuery("SELECT device_id FROM data_source_info WHERE obj_id = " + this.content.getId());) {
+            ResultSet deviceIdSet = query.getResultSet();
+            if (deviceIdSet.next()) {
+                sheetSet.put(new NodeProperty<>(Bundle.ImageNode_createSheet_deviceId_name(),
+                        Bundle.ImageNode_createSheet_deviceId_displayName(),
+                        Bundle.ImageNode_createSheet_deviceId_desc(),
+                        deviceIdSet.getString("device_id")));
+            }
+        } catch (SQLException | TskCoreException | NoCurrentCaseException ex) {
+            logger.log(Level.SEVERE, "Failed to get device id for the following image: " + this.content.getId(), ex);
+        }
+
+        return sheet;
+    }
+
+    @Override
+    public <T> T accept(ContentNodeVisitor<T> visitor) {
+        return visitor.visit(this);
+    }
+
+    @Override
+    public boolean isLeafTypeNode() {
+        return false;
+    }
+
+    @Override
+    public <T> T accept(DisplayableItemNodeVisitor<T> visitor) {
+        return visitor.visit(this);
+    }
+
+    @Override
+    public String getItemType() {
+        return getClass().getName();
+    }
+
+    private Boolean checkSchemaVersion() {
+        try {
+            CaseDbSchemaVersionNumber creationVersion = Case.getCurrentCaseThrows().getSleuthkitCase().getDBSchemaCreationVersion();
+
+            if ((creationVersion.getMajor() == 8 && creationVersion.getMinor() >= 3) || creationVersion.getMajor() > 8) {
+                        return true;
+            }
+        } catch (NoCurrentCaseException ex) {
+            logger.log(Level.WARNING, "Failed to get creation schema version: ", ex);
+        } 
+        
+        return false;
+        
+    }   
+     
+    /*
+     * This property change listener refreshes the tree when a new file is
+     * carved out of this image (i.e, the image is being treated as raw bytes
+     * and was ingested by the RawDSProcessor).
+     */
+    private final PropertyChangeListener pcl = (PropertyChangeEvent evt) -> {
+        String eventType = evt.getPropertyName();
+
+        // See if the new file is a child of ours
+        if (eventType.equals(IngestManager.IngestModuleEvent.CONTENT_CHANGED.toString())) {
+            if ((evt.getOldValue() instanceof ModuleContentEvent) == false) {
+                return;
+            }
+            ModuleContentEvent moduleContentEvent = (ModuleContentEvent) evt.getOldValue();
+            if ((moduleContentEvent.getSource() instanceof Content) == false) {
+                return;
+            }
+            Content newContent = (Content) moduleContentEvent.getSource();
+
+            try {
+                Content parent = newContent.getParent();
+                if (parent != null) {
+                    // Is this a new carved file?
+                    if (parent.getName().equals(VirtualDirectory.NAME_CARVED)) {
+                        // Is this new carved file for this data source?
+                        if (newContent.getDataSource().getId() == getContent().getDataSource().getId()) {
+                            // Find the image (if any) associated with the new content and
+                            // trigger a refresh if it matches the image wrapped by this node.
+                            while ((parent = parent.getParent()) != null) {
+                                if (parent.getId() == getContent().getId()) {
+                                    BaseChildFactory.post(getName(), new BaseChildFactory.RefreshKeysEvent());
+                                    break;
+                                }
+                            }
+                        }
+                    }
+                }
+            } catch (TskCoreException ex) {
+                // Do nothing.
+            } catch (NoSuchEventBusException ex) {
+                logger.log(Level.WARNING, "Failed to post key refresh event.", ex); // NON-NLS
+            }
+        } else if (eventType.equals(Case.Events.CURRENT_CASE.toString())) {
+            if (evt.getNewValue() == null) {
+                // case was closed. Remove listeners so that we don't get called with a stale case handle
+                removeListeners();
+            }
+        }
+    };
+
+    /**
+     * Reads and returns a list of all tags associated with this content node.
+     *
+     * Null implementation of an abstract method.
+     *
+     * @return list of tags associated with the node.
+     */
+    @Override
+    protected List<Tag> getAllTagsFromDatabase() {
+        return new ArrayList<>();
+    }
+
+    /**
+     * Returns correlation attribute instance for the underlying content of the
+     * node.
+     *
+     * Null implementation of an abstract method.
+     *
+     * @return correlation attribute instance for the underlying content of the
+     *         node.
+     */
+    @Override
+    protected CorrelationAttributeInstance getCorrelationAttributeInstance() {
+        return null;
+    }
+
+    /**
+     * Returns Score property for the node.
+     *
+     * Null implementation of an abstract method.
+     *
+     * @param tags list of tags.
+     *
+     * @return Score property for the underlying content of the node.
+     */
+    @Override
+    protected Pair<DataResultViewerTable.Score, String> getScorePropertyAndDescription(List<Tag> tags) {
+        return Pair.of(DataResultViewerTable.Score.NO_SCORE, NO_DESCR);
+    }
+
+    /**
+     * Returns comment property for the node.
+     *
+     * Null implementation of an abstract method.
+     *
+     * @param tags      list of tags
+     * @param attribute correlation attribute instance
+     *
+     * @return Comment property for the underlying content of the node.
+     */
+    @Override
+    protected DataResultViewerTable.HasCommentStatus getCommentProperty(List<Tag> tags, CorrelationAttributeInstance attribute) {
+        return DataResultViewerTable.HasCommentStatus.NO_COMMENT;
+    }
+
+    /**
+     * Returns occurrences/count property for the node.
+     *
+     * Null implementation of an abstract method.
+     *
+     * @param attributeType      the type of the attribute to count
+     * @param attributeValue     the value of the attribute to coun
+     * @param defaultDescription a description to use when none is determined by
+     *                           the getCountPropertyAndDescription method
+     *
+     * @return count property for the underlying content of the node.
+     */
+    @Override
+    protected Pair<Long, String> getCountPropertyAndDescription(CorrelationAttributeInstance.Type attributeType, String attributeValue, String defaultDescription) {
+        return Pair.of(-1L, NO_DESCR);
+    }
+}