/*
 * Autopsy Forensic Browser
 *
 * Copyright 2011 Basis Technology Corp.
 * Contact: carrier <at> sleuthkit <dot> org
 *
 * Licensed under the Apache License, Version 2.0 (the "License");
 * you may not use this file except in compliance with the License.
 * You may obtain a copy of the License at
 *
 *     http://www.apache.org/licenses/LICENSE-2.0
 *
 * Unless required by applicable law or agreed to in writing, software
 * distributed under the License is distributed on an "AS IS" BASIS,
 * WITHOUT WARRANTIES OR CONDITIONS OF ANY KIND, either express or implied.
 * See the License for the specific language governing permissions and
 * limitations under the License.
 */
package org.sleuthkit.autopsy.ingest.example;

import java.util.logging.Level;
import java.util.logging.Logger;
import javax.swing.JPanel;
import org.sleuthkit.autopsy.ingest.IngestManagerProxy;
import org.sleuthkit.autopsy.ingest.IngestMessage;
import org.sleuthkit.autopsy.ingest.IngestMessage.MessageType;
import org.sleuthkit.autopsy.ingest.IngestServiceAbstract.ServiceType;
import org.sleuthkit.autopsy.ingest.IngestServiceFsContent;
import org.sleuthkit.datamodel.FsContent;

/**
 * Example implementation of a fscontent image ingest service 
 * 
 */
public class ExampleFsContentIngestService implements IngestServiceFsContent {

    private static final Logger logger = Logger.getLogger(ExampleFsContentIngestService.class.getName());
    private static ExampleFsContentIngestService instance = null;
    private IngestManagerProxy managerProxy;
    private static int messageId = 0;

    public static synchronized ExampleFsContentIngestService getDefault() {
        if (instance == null) {
            instance = new ExampleFsContentIngestService();
        }
        return instance;
    }

    @Override
    public void process(FsContent fsContent) {
        managerProxy.postMessage(IngestMessage.createMessage(++messageId, MessageType.INFO, this, "Processing " + fsContent.getName()));

        //service specific FsContent processing code here
        try {
            Thread.sleep(100);
        } catch (InterruptedException e) {
        }


    }

    @Override
    public void complete() {
        logger.log(Level.INFO, "complete()");
        managerProxy.postMessage(IngestMessage.createMessage(++messageId, MessageType.INFO, this, "COMPLETE"));

        //service specific cleanup due completion here
    }

    @Override
    public String getName() {
        return "Example FsContent Service";
    }

    @Override
    public void init(IngestManagerProxy managerProxy) {
        logger.log(Level.INFO, "init()");
        this.managerProxy = managerProxy;

        //service specific initialization here
    }

    @Override
    public void stop() {
        logger.log(Level.INFO, "stop()");

        //service specific cleanup due interruption here
    }

    @Override
    public ServiceType getType() {
        return ServiceType.FsContent;
    }
    
    @Override
<<<<<<< HEAD
    public boolean hasSimpleConfiguration() {
=======
    public boolean hasBackgroundJobsRunning() {
>>>>>>> 9c89af11
        return false;
    }
    
    @Override
<<<<<<< HEAD
    public boolean hasAdvancedConfiguration() {
        return false;
=======
    public JPanel getAdvancedConfiguration() {
        return null;
>>>>>>> 9c89af11
    }

    @Override
<<<<<<< HEAD
    public javax.swing.JPanel getSimpleConfiguration() {
        return null;
    }
    
    @Override
    public javax.swing.JPanel getAdvancedConfiguration() {
        return null;
    }
    
    @Override
    public boolean hasBackgroundJobsRunning() {
        return false;
    }
    
    @Override
    public void advancedConfigurationSave() {
    }
    
    @Override
    public void simpleConfigurationSave() {
    }
=======
    public JPanel getSimpleConfiguration() {
        return null;
    }

    @Override
    public boolean hasAdvancedConfiguration() {
        return false;
    }

    @Override
    public void saveAdvancedConfiguration() {
        
    }

    @Override
    public boolean hasSimpleConfiguration() {
       return false;
    }

    @Override
    public void saveSimpleConfiguration() {
    }


    
>>>>>>> 9c89af11
}<|MERGE_RESOLUTION|>--- conflicted
+++ resolved
@@ -93,26 +93,16 @@
     }
     
     @Override
-<<<<<<< HEAD
     public boolean hasSimpleConfiguration() {
-=======
-    public boolean hasBackgroundJobsRunning() {
->>>>>>> 9c89af11
         return false;
     }
     
     @Override
-<<<<<<< HEAD
     public boolean hasAdvancedConfiguration() {
         return false;
-=======
-    public JPanel getAdvancedConfiguration() {
-        return null;
->>>>>>> 9c89af11
     }
 
     @Override
-<<<<<<< HEAD
     public javax.swing.JPanel getSimpleConfiguration() {
         return null;
     }
@@ -128,37 +118,10 @@
     }
     
     @Override
-    public void advancedConfigurationSave() {
+    public void saveAdvancedConfiguration() {
     }
     
     @Override
-    public void simpleConfigurationSave() {
-    }
-=======
-    public JPanel getSimpleConfiguration() {
-        return null;
-    }
-
-    @Override
-    public boolean hasAdvancedConfiguration() {
-        return false;
-    }
-
-    @Override
-    public void saveAdvancedConfiguration() {
-        
-    }
-
-    @Override
-    public boolean hasSimpleConfiguration() {
-       return false;
-    }
-
-    @Override
     public void saveSimpleConfiguration() {
     }
-
-
-    
->>>>>>> 9c89af11
 }