--- conflicted
+++ resolved
@@ -9,13 +9,8 @@
         <!-- for ingest -->
         <dependency conf="corelibs->*" org="org.reflections" name="reflections" rev="0.9.8"/>
         
-<<<<<<< HEAD
-        <dependency conf="corelibs->*" org="com.google.code.gson" name="gson" rev="2.8.1"/>      
+        <dependency conf="corelibs->*" org="com.google.code.gson" name="gson" rev="2.8.5"/>      
         <dependency conf="corelibs->*" org="com.apple" name="AppleJavaExtensions" rev="1.4"/>
-=======
-        <dependency org="com.google.code.gson" name="gson" rev="2.8.5"/>      
-        <dependency org="com.apple" name="AppleJavaExtensions" rev="1.4"/>
->>>>>>> 237ea660
         
         <!-- for viewers -->
         <dependency conf="corelibs->*" org="org.freedesktop.gstreamer" name="gst1-java-core" rev="1.0.0"/>
@@ -32,23 +27,13 @@
     
         <!-- keep old commons-lang because some deps may need it at runtime. 
         Note there is no namespace collision with ver 3 -->
-<<<<<<< HEAD
         <dependency conf="corelibs->*" org="commons-lang" name="commons-lang" rev="2.6"/> 
         <dependency conf="corelibs->*" org="commons-logging" name="commons-logging" rev="1.1.2"/>
         <dependency conf="corelibs->*" org="commons-io" name="commons-io" rev="2.5"/>
         <dependency conf="corelibs->*" org="log4j" name="log4j" rev="1.2.17"/>
         <!-- <dependency conf="corelibs->*" org="org.jdom" name="jdom" rev="1.1.3"/> -->
-        <dependency conf="corelibs->*" org="org.apache.poi" name="poi-excelant" rev="3.17"/>
-        <dependency conf="corelibs->*" org="org.apache.poi" name="poi-scratchpad" rev="3.17"/>
-=======
-        <dependency conf="autopsy_core->*" org="commons-lang" name="commons-lang" rev="2.6"/> 
-        <dependency conf="autopsy_core->*" org="commons-logging" name="commons-logging" rev="1.1.2"/>
-        <dependency conf="autopsy_core->*" org="commons-io" name="commons-io" rev="2.5"/>
-        <dependency conf="autopsy_core->*" org="log4j" name="log4j" rev="1.2.17"/>
-        <!-- <dependency conf="autopsy_core->*" org="org.jdom" name="jdom" rev="1.1.3"/> -->
-        <dependency conf="autopsy_core->*" org="org.apache.poi" name="poi-excelant" rev="4.0.1"/>
-        <dependency conf="autopsy_core->*" org="org.apache.poi" name="poi-scratchpad" rev="4.0.1"/>
->>>>>>> 237ea660
+        <dependency conf="corelibs->*" org="org.apache.poi" name="poi-excelant" rev="4.0.1"/>
+        <dependency conf="corelibs->*" org="org.apache.poi" name="poi-scratchpad" rev="4.0.1"/>
         
         <!-- process and system monitoring, note: matching native libs pulled from thirdparty -->
         <dependency conf="corelibs->*" org="org.fusesource" name="sigar" rev="1.6.4" />
