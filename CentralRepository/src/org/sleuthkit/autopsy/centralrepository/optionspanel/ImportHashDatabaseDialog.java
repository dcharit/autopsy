--- conflicted
+++ resolved
@@ -59,11 +59,8 @@
 import org.sleuthkit.autopsy.centralrepository.datamodel.EamGlobalSet;
 import org.sleuthkit.autopsy.centralrepository.datamodel.EamOrganization;
 import org.sleuthkit.autopsy.centralrepository.datamodel.EamDb;
-<<<<<<< HEAD
 import org.sleuthkit.autopsy.coreutils.MessageNotifyUtil;
-=======
 import org.sleuthkit.datamodel.TskData;
->>>>>>> 9b24c840
 
 /**
  * Instances of this class allow a user to select an existing hash database and
@@ -533,7 +530,7 @@
             // run in the background and close dialog
             SwingUtilities.invokeLater(new ImportHashDatabaseWorker(selectedFilePath, knownStatus, globalSetID, contentType)::execute);
             dispose();
-        } catch (EamDbException ex) {
+        } catch (EamDbException | UnknownHostException ex) {
             Logger.getLogger(ImportHashDatabaseDialog.class.getName()).log(Level.SEVERE, errorMessage, ex);
             lbWarningMsg.setText(ex.getMessage());
         }
@@ -573,11 +570,7 @@
         private final ProgressHandle progress;
         private final EamArtifact.Type contentType;
 
-<<<<<<< HEAD
-        public ImportHashDatabaseWorker(String filename, EamArtifactInstance.KnownStatus knownStatus, int globalSetID, EamArtifact.Type contentType) throws EamDbException {
-=======
-        public ImportHashDatabaseWorker(String filename, TskData.FileKnown knownStatus, int globalSetID) throws EamDbException, UnknownHostException {
->>>>>>> 9b24c840
+        public ImportHashDatabaseWorker(String filename, TskData.FileKnown knownStatus, int globalSetID, EamArtifact.Type contentType) throws EamDbException, UnknownHostException {
             this.file = new File(filename);
             this.knownStatus = knownStatus;
             this.globalSetID = globalSetID;
