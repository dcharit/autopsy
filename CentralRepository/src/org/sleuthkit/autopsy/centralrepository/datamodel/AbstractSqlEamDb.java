/*
 * Central Repository
 *
 * Copyright 2015-2017 Basis Technology Corp.
 * Contact: carrier <at> sleuthkit <dot> org
 *
 * Licensed under the Apache License, Version 2.0 (the "License");
 * you may not use this file except in compliance with the License.
 * You may obtain a copy of the License at
 *
 *     http://www.apache.org/licenses/LICENSE-2.0
 *
 * Unless required by applicable law or agreed to in writing, software
 * distributed under the License is distributed on an "AS IS" BASIS,
 * WITHOUT WARRANTIES OR CONDITIONS OF ANY KIND, either express or implied.
 * See the License for the specific language governing permissions and
 * limitations under the License.
 */
package org.sleuthkit.autopsy.centralrepository.datamodel;

import java.net.UnknownHostException;
import java.util.ArrayList;
import java.util.List;
import java.util.Collection;
import java.util.LinkedHashSet;
import java.util.stream.Collectors;
import java.sql.Connection;
import java.sql.PreparedStatement;
import java.sql.ResultSet;
import java.sql.SQLException;
import java.sql.Types;
import java.time.LocalDate;
import java.util.HashMap;
import java.util.Map;
import java.util.Set;

import org.sleuthkit.autopsy.coreutils.Logger;
import org.sleuthkit.datamodel.TskData;

/**
 *
 * SQLite manager implementation
 *
 */
public abstract class AbstractSqlEamDb implements EamDb {

    private final static Logger LOGGER = Logger.getLogger(AbstractSqlEamDb.class.getName());

    protected final List<EamArtifact.Type> DEFAULT_CORRELATION_TYPES;

    private int bulkArtifactsCount;
    protected int bulkArtifactsThreshold;
    private final Map<String, Collection<EamArtifact>> bulkArtifacts;
    private final List<String> badTags;

    /**
     * Connect to the DB and initialize it.
     *
     * @throws UnknownHostException, EamDbException
     */
    protected AbstractSqlEamDb() {
        badTags = new ArrayList<>();
        bulkArtifactsCount = 0;
        bulkArtifacts = new HashMap<>();

        DEFAULT_CORRELATION_TYPES = EamArtifact.getCorrelationTypes();

<<<<<<< HEAD
        for (EamArtifact.Type type : DEFAULT_CORRELATION_TYPES) {
            bulkArtifacts.put(type.getDbTableName(), new ArrayList<>());
            bulkGlobalArtifacts.put(type.getDbTableName(), new ArrayList<>());
        }
=======
        DEFAULT_ARTIFACT_TYPES.forEach((type) -> {
            bulkArtifacts.put(type.getName(), new ArrayList<>());
        });
>>>>>>> 5c456e51
    }

    /**
     * Check to see if the database schema exists and is the current version. -
     * If it doesn't exist, initialize it and load default content. - If it is
     * not the current version, update it. - If it is already initialized and is
     * the current version, do nothing.
     *
     * Note: this should be call after the connectionPool is initialized.
     */
//    protected void confirmDatabaseSchema() throws EamDbException {
//        int schema_version;
//        try {
//            schema_version = Integer.parseInt(getDbInfo("SCHEMA_VERSION"));
//        } catch (EamDbException | NumberFormatException ex) {
//            // error likely means we have not initialized the schema
//            schema_version = 0;
//            LOGGER.log(Level.WARNING, "Could not find SCHEMA_VERSION in db_info table, assuming database is not initialized.", ex); // NON-NLS
//        }
//
//        if (0 == schema_version) {
////            initializeDatabaseSchema();
//            insertDefaultContent();
//        } else if (SCHEMA_VERSION > schema_version) {
//            // FUTURE: upgrade schema
//        }
//        // else, schema is current
//    }
    /**
     * Setup and create a connection to the selected database implementation
     */
    protected abstract Connection connect() throws EamDbException;

    /**
     * Get the list of tags recognized as "Bad"
     *
     * @return The list of bad tags
     */
    @Override
    public List<String> getBadTags() {
        synchronized (badTags) {
            return new ArrayList<>(badTags);
        }
    }

    /**
     * Set the tags recognized as "Bad"
     *
     * @param tags The tags to consider bad
     */
    @Override
    public void setBadTags(List<String> tags) {
        synchronized (badTags) {
            badTags.clear();
            badTags.addAll(tags);
        }
    }

    /**
     * Add a new name/value pair in the db_info table.
     *
     * @param name  Key to set
     * @param value Value to set
     *
     * @throws EamDbException
     */
    @Override
    public void newDbInfo(String name, String value) throws EamDbException {
        Connection conn = connect();

        PreparedStatement preparedStatement = null;
        String sql = "INSERT INTO db_info (name, value) VALUES (?, ?)";
        try {
            preparedStatement = conn.prepareStatement(sql);
            preparedStatement.setString(1, name);
            preparedStatement.setString(2, value);
            preparedStatement.executeUpdate();
        } catch (SQLException ex) {
            throw new EamDbException("Error adding new name/value pair to db_info.", ex);
        } finally {
            EamDbUtil.closePreparedStatement(preparedStatement);
            EamDbUtil.closeConnection(conn);
        }

    }

    /**
     * Get the value for the given name from the name/value db_info table.
     *
     * @param name Name to search for
     *
     * @return value associated with name.
     *
     * @throws EamDbException
     */
    @Override
    public String getDbInfo(String name) throws EamDbException {
        Connection conn = connect();

        PreparedStatement preparedStatement = null;
        ResultSet resultSet = null;
        String value = null;
        String sql = "SELECT value FROM db_info WHERE name=?";
        try {
            preparedStatement = conn.prepareStatement(sql);
            preparedStatement.setString(1, name);
            resultSet = preparedStatement.executeQuery();
            if (resultSet.next()) {
                value = resultSet.getString("value");
            }
        } catch (SQLException ex) {
            throw new EamDbException("Error getting value for name.", ex);
        } finally {
            EamDbUtil.closePreparedStatement(preparedStatement);
            EamDbUtil.closeResultSet(resultSet);
            EamDbUtil.closeConnection(conn);
        }

        return value;
    }

    /**
     * Update the value for a name in the name/value db_info table.
     *
     * @param name  Name to find
     * @param value Value to assign to name.
     *
     * @throws EamDbException
     */
    @Override
    public void updateDbInfo(String name, String value) throws EamDbException {
        Connection conn = connect();

        PreparedStatement preparedStatement = null;
        String sql = "UPDATE db_info SET value=? WHERE name=?";
        try {
            preparedStatement = conn.prepareStatement(sql);
            preparedStatement.setString(1, value);
            preparedStatement.setString(2, name);
            preparedStatement.executeUpdate();
        } catch (SQLException ex) {
            throw new EamDbException("Error updating value for name.", ex);
        } finally {
            EamDbUtil.closePreparedStatement(preparedStatement);
            EamDbUtil.closeConnection(conn);
        }
    }

    /**
     * Creates new Case in the database
     *
     * Expects the Organization for this case to already exist in the database.
     *
     * @param eamCase The case to add
     */
    @Override
    public void newCase(EamCase eamCase) throws EamDbException {
        Connection conn = connect();

        PreparedStatement preparedStatement = null;

        String sql = "INSERT INTO cases(case_uid, org_id, case_name, creation_date, case_number, "
                + "examiner_name, examiner_email, examiner_phone, notes) "
                + "VALUES (?, ?, ?, ?, ?, ?, ?, ?, ?)";

        try {
            preparedStatement = conn.prepareStatement(sql);

            preparedStatement.setString(1, eamCase.getCaseUUID());
            if (null == eamCase.getOrg()) {
                preparedStatement.setNull(2, Types.INTEGER);
            } else {
                preparedStatement.setInt(2, eamCase.getOrg().getOrgID());
            }
            preparedStatement.setString(3, eamCase.getDisplayName());
            preparedStatement.setString(4, eamCase.getCreationDate());
            preparedStatement.setString(5, eamCase.getCaseNumber());
            preparedStatement.setString(6, eamCase.getExaminerName());
            preparedStatement.setString(7, eamCase.getExaminerEmail());
            preparedStatement.setString(8, eamCase.getExaminerPhone());
            preparedStatement.setString(9, eamCase.getNotes());

            preparedStatement.executeUpdate();
        } catch (SQLException ex) {
            throw new EamDbException("Error inserting new case.", ex); // NON-NLS
        } finally {
            EamDbUtil.closePreparedStatement(preparedStatement);
            EamDbUtil.closeConnection(conn);
        }
    }

    /**
     * Updates an existing Case in the database
     *
     * @param eamCase The case to update
     */
    @Override
    public void updateCase(EamCase eamCase) throws EamDbException {
        Connection conn = connect();

        PreparedStatement preparedStatement = null;
        String sql = "UPDATE cases "
                + "SET org_id=?, case_name=?, creation_date=?, case_number=?, examiner_name=?, examiner_email=?, examiner_phone=?, notes=? "
                + "WHERE case_uid=?";

        try {
            preparedStatement = conn.prepareStatement(sql);

            if (null == eamCase.getOrg()) {
                preparedStatement.setNull(1, Types.INTEGER);
            } else {
                preparedStatement.setInt(1, eamCase.getOrg().getOrgID());
            }
            preparedStatement.setString(2, eamCase.getDisplayName());
            preparedStatement.setString(3, eamCase.getCreationDate());
            preparedStatement.setString(4, eamCase.getCaseNumber());
            preparedStatement.setString(5, eamCase.getExaminerName());
            preparedStatement.setString(6, eamCase.getExaminerEmail());
            preparedStatement.setString(7, eamCase.getExaminerPhone());
            preparedStatement.setString(8, eamCase.getNotes());
            preparedStatement.setString(9, eamCase.getCaseUUID());

            preparedStatement.executeUpdate();
        } catch (SQLException ex) {
            throw new EamDbException("Error updating case.", ex); // NON-NLS
        } finally {
            EamDbUtil.closePreparedStatement(preparedStatement);
            EamDbUtil.closeConnection(conn);
        }
    }

    /**
     * Retrieves Case details based on Case UUID
     *
     * @param caseUUID unique identifier for a case
     *
     * @return The retrieved case
     */
    @Override
    public EamCase getCaseDetails(String caseUUID) throws EamDbException {
        Connection conn = connect();

        EamCase eamCaseResult = null;
        PreparedStatement preparedStatement = null;
        ResultSet resultSet = null;

        String sql = "SELECT cases.id as case_id, case_uid, case_name, creation_date, case_number, examiner_name, "
                + "examiner_email, examiner_phone, notes, organizations.id as org_id, org_name, poc_name, poc_email, poc_phone "
                + "FROM cases "
                + "LEFT JOIN organizations ON cases.org_id=organizations.id "
                + "WHERE case_uid=?";

        try {
            preparedStatement = conn.prepareStatement(sql);
            preparedStatement.setString(1, caseUUID);
            resultSet = preparedStatement.executeQuery();
            if (resultSet.next()) {
                eamCaseResult = getEamCaseFromResultSet(resultSet);
            }
        } catch (SQLException ex) {
            throw new EamDbException("Error getting case details.", ex); // NON-NLS
        } finally {
            EamDbUtil.closePreparedStatement(preparedStatement);
            EamDbUtil.closeResultSet(resultSet);
            EamDbUtil.closeConnection(conn);
        }

        return eamCaseResult;
    }

    /**
     * Retrieves cases that are in DB.
     *
     * @return List of cases
     */
    @Override
    public List<EamCase> getCases() throws EamDbException {
        Connection conn = connect();

        List<EamCase> cases = new ArrayList<>();
        EamCase eamCaseResult;
        PreparedStatement preparedStatement = null;
        ResultSet resultSet = null;

        String sql = "SELECT cases.id as case_id, case_uid, case_name, creation_date, case_number, examiner_name, "
                + "examiner_email, examiner_phone, notes, organizations.id as org_id, org_name, poc_name, poc_email, poc_phone "
                + "FROM cases "
                + "LEFT JOIN organizations ON cases.org_id=organizations.id";

        try {
            preparedStatement = conn.prepareStatement(sql);
            resultSet = preparedStatement.executeQuery();
            while (resultSet.next()) {
                eamCaseResult = getEamCaseFromResultSet(resultSet);
                cases.add(eamCaseResult);
            }
        } catch (SQLException ex) {
            throw new EamDbException("Error getting all cases.", ex); // NON-NLS
        } finally {
            EamDbUtil.closePreparedStatement(preparedStatement);
            EamDbUtil.closeResultSet(resultSet);
            EamDbUtil.closeConnection(conn);
        }

        return cases;
    }

    /**
     * Creates new Data Source in the database
     *
     * @param eamDataSource the data source to add
     */
    @Override
    public void newDataSource(EamDataSource eamDataSource) throws EamDbException {
        Connection conn = connect();

        PreparedStatement preparedStatement = null;

        String sql = "INSERT INTO data_sources(device_id, name) VALUES (?, ?)";

        try {
            preparedStatement = conn.prepareStatement(sql);

            preparedStatement.setString(1, eamDataSource.getDeviceID());
            preparedStatement.setString(2, eamDataSource.getName());

            preparedStatement.executeUpdate();
        } catch (SQLException ex) {
            throw new EamDbException("Error inserting new data source.", ex); // NON-NLS
        } finally {
            EamDbUtil.closePreparedStatement(preparedStatement);
            EamDbUtil.closeConnection(conn);
        }
    }

    /**
     * Updates a Data Source in the database
     *
     * @param eamDataSource the data source to update
     */
    @Override
    public void updateDataSource(EamDataSource eamDataSource) throws EamDbException {
        Connection conn = connect();

        PreparedStatement preparedStatement = null;
        String sql = "UPDATE data_sources SET name=? WHERE device_id=?";

        try {
            preparedStatement = conn.prepareStatement(sql);

            preparedStatement.setString(1, eamDataSource.getName());
            preparedStatement.setString(2, eamDataSource.getDeviceID());

            preparedStatement.executeUpdate();
        } catch (SQLException ex) {
            throw new EamDbException("Error updating case.", ex); // NON-NLS
        } finally {
            EamDbUtil.closePreparedStatement(preparedStatement);
            EamDbUtil.closeConnection(conn);
        }
    }

    /**
     * Retrieves Data Source details based on data source device ID
     *
     * @param dataSourceDeviceId the data source device ID number
     *
     * @return The data source
     */
    @Override
    public EamDataSource getDataSourceDetails(String dataSourceDeviceId) throws EamDbException {
        Connection conn = connect();

        EamDataSource eamDataSourceResult = null;
        PreparedStatement preparedStatement = null;
        ResultSet resultSet = null;

        String sql = "SELECT * FROM data_sources WHERE device_id=?"; // NON-NLS

        try {
            preparedStatement = conn.prepareStatement(sql);
            preparedStatement.setString(1, dataSourceDeviceId);
            resultSet = preparedStatement.executeQuery();
            if (resultSet.next()) {
                eamDataSourceResult = getEamDataSourceFromResultSet(resultSet);
            }
        } catch (SQLException ex) {
            throw new EamDbException("Error getting case details.", ex); // NON-NLS
        } finally {
            EamDbUtil.closePreparedStatement(preparedStatement);
            EamDbUtil.closeResultSet(resultSet);
            EamDbUtil.closeConnection(conn);
        }

        return eamDataSourceResult;
    }

    /**
     * Return a list of data sources in the DB
     *
     * @return list of data sources in the DB
     */
    @Override
    public List<EamDataSource> getDataSources() throws EamDbException {
        Connection conn = connect();

        List<EamDataSource> dataSources = new ArrayList<>();
        EamDataSource eamDataSourceResult;
        PreparedStatement preparedStatement = null;
        ResultSet resultSet = null;

        String sql = "SELECT * FROM data_sources";

        try {
            preparedStatement = conn.prepareStatement(sql);
            resultSet = preparedStatement.executeQuery();
            while (resultSet.next()) {
                eamDataSourceResult = getEamDataSourceFromResultSet(resultSet);
                dataSources.add(eamDataSourceResult);
            }
        } catch (SQLException ex) {
            throw new EamDbException("Error getting all data sources.", ex); // NON-NLS
        } finally {
            EamDbUtil.closePreparedStatement(preparedStatement);
            EamDbUtil.closeResultSet(resultSet);
            EamDbUtil.closeConnection(conn);
        }

        return dataSources;
    }

    /**
     * Conver thte Type's DbTableName string to the *_instances table name.
     * 
     * @param type Correlation Type
     * @return  Instance table name for this Type.
     */
    private String correlationTypeToInstanceTableName(EamArtifact.Type type) {
        return type.getDbTableName() + "_instances";
    }
    
    /**
     * Convert the Type's DbTableName string to the reference_* table name.
     * 
     * @param type Correlation Type
     * @return Reference table name for this Type.
     */
    private String correlationTypeToReferenceTableName(EamArtifact.Type type) {
        return "reference_" + type.getDbTableName();
    }

    /**
     * Inserts new Artifact(s) into the database. Should add associated Case and
     * Data Source first.
     *
     * @param eamArtifact The artifact to add
     */
    @Override
    public void addArtifact(EamArtifact eamArtifact) throws EamDbException {
        Connection conn = connect();

        List<EamArtifactInstance> eamInstances = eamArtifact.getInstances();
        PreparedStatement preparedStatement = null;

        String tableName = correlationTypeToInstanceTableName(eamArtifact.getCorrelationType());
        StringBuilder sql = new StringBuilder();
        sql.append("INSERT INTO ");
        sql.append(tableName);
        sql.append("(case_id, data_source_id, value, file_path, known_status, comment) ");
        sql.append("VALUES ((SELECT id FROM cases WHERE case_uid=? LIMIT 1), ");
        sql.append("(SELECT id FROM data_sources WHERE device_id=? LIMIT 1), ?, ?, ?, ?)");

        try {
            preparedStatement = conn.prepareStatement(sql.toString());
            for (EamArtifactInstance eamInstance : eamInstances) {
                preparedStatement.setString(1, eamInstance.getEamCase().getCaseUUID());
                preparedStatement.setString(2, eamInstance.getEamDataSource().getDeviceID());
                preparedStatement.setString(3, eamArtifact.getCorrelationValue());
                preparedStatement.setString(4, eamInstance.getFilePath());
                preparedStatement.setString(5, eamInstance.getKnownStatus().name());
                preparedStatement.setString(6, eamInstance.getComment());

                preparedStatement.executeUpdate();
            }
        } catch (SQLException ex) {
            throw new EamDbException("Error inserting new artifact into artifacts table.", ex); // NON-NLS
        } finally {
            EamDbUtil.closePreparedStatement(preparedStatement);
            EamDbUtil.closeConnection(conn);
        }
    }

    /**
     * Retrieves eamArtifact instances from the database that are associated
     * with the eamArtifactType and eamArtifactValue of the given eamArtifact.
     *
     * @param eamArtifact The type/value to look up (artifact with 0 instances)
     *
     * @return List of artifact instances for a given type/value
     */
    @Override
    public List<EamArtifactInstance> getArtifactInstancesByTypeValue(EamArtifact eamArtifact) throws EamDbException {
        Connection conn = connect();

        List<EamArtifactInstance> artifactInstances = new ArrayList<>();

        EamArtifactInstance artifactInstance;
        PreparedStatement preparedStatement = null;
        ResultSet resultSet = null;

        String tableName = correlationTypeToInstanceTableName(eamArtifact.getCorrelationType());
        StringBuilder sql = new StringBuilder();
        sql.append("SELECT cases.case_name, cases.case_uid, data_sources.name, device_id, file_path, known_status, comment FROM ");
        sql.append(tableName);
        sql.append(" LEFT JOIN cases ON ");
        sql.append(tableName);
        sql.append(".case_id=cases.id");
        sql.append(" LEFT JOIN data_sources ON ");
        sql.append(tableName);
        sql.append(".data_source_id=data_sources.id");
        sql.append(" WHERE value=?");

        try {
            preparedStatement = conn.prepareStatement(sql.toString());
            preparedStatement.setString(1, eamArtifact.getCorrelationValue());
            resultSet = preparedStatement.executeQuery();
            while (resultSet.next()) {
                artifactInstance = getEamArtifactInstanceFromResultSet(resultSet);
                artifactInstances.add(artifactInstance);
            }
        } catch (SQLException ex) {
            throw new EamDbException("Error getting artifact instances by artifactType and artifactValue.", ex); // NON-NLS
        } finally {
            EamDbUtil.closePreparedStatement(preparedStatement);
            EamDbUtil.closeResultSet(resultSet);
            EamDbUtil.closeConnection(conn);
        }

        return artifactInstances;
    }

    /**
     * Retrieves eamArtifact instances from the database that are associated
     * with the aType and filePath
     *
     * @param aType    EamArtifact.Type to search for
     * @param filePath File path to search for
     *
     * @return List of 0 or more EamArtifactInstances
     *
     * @throws EamDbException
     */
    @Override
    public List<EamArtifactInstance> getArtifactInstancesByPath(EamArtifact.Type aType, String filePath) throws EamDbException {
        Connection conn = connect();

        List<EamArtifactInstance> artifactInstances = new ArrayList<>();

        EamArtifactInstance artifactInstance;
        PreparedStatement preparedStatement = null;
        ResultSet resultSet = null;

        String tableName = correlationTypeToInstanceTableName(aType);
        StringBuilder sql = new StringBuilder();
        sql.append("SELECT cases.case_name, cases.case_uid, data_sources.name, device_id, file_path, known_status, comment FROM ");
        sql.append(tableName);
        sql.append(" LEFT JOIN cases ON ");
        sql.append(tableName);
        sql.append(".case_id=cases.id");
        sql.append(" LEFT JOIN data_sources ON ");
        sql.append(tableName);
        sql.append(".data_source_id=data_sources.id");
        sql.append(" WHERE file_path=?");

        try {
            preparedStatement = conn.prepareStatement(sql.toString());
            preparedStatement.setString(1, filePath);
            resultSet = preparedStatement.executeQuery();
            while (resultSet.next()) {
                artifactInstance = getEamArtifactInstanceFromResultSet(resultSet);
                artifactInstances.add(artifactInstance);
            }
        } catch (SQLException ex) {
            throw new EamDbException("Error getting artifact instances by artifactType and artifactValue.", ex); // NON-NLS
        } finally {
            EamDbUtil.closePreparedStatement(preparedStatement);
            EamDbUtil.closeResultSet(resultSet);
            EamDbUtil.closeConnection(conn);
        }

        return artifactInstances;
    }

    /**
     * Retrieves number of artifact instances in the database that are
     * associated with the ArtifactType and artifactValue of the given artifact.
     *
     * @param eamArtifact Artifact with artifactType and artifactValue to search
     *                    for
     *
     * @return Number of artifact instances having ArtifactType and
     *         ArtifactValue.
     */
    @Override
    public Long getCountArtifactInstancesByTypeValue(EamArtifact eamArtifact) throws EamDbException {
        Connection conn = connect();

        Long instanceCount = 0L;
        PreparedStatement preparedStatement = null;
        ResultSet resultSet = null;

        String tableName = correlationTypeToInstanceTableName(eamArtifact.getCorrelationType());
        StringBuilder sql = new StringBuilder();
        sql.append("SELECT count(*) FROM ");
        sql.append(tableName);
        sql.append(" WHERE value=?");

        try {
            preparedStatement = conn.prepareStatement(sql.toString());
            preparedStatement.setString(1, eamArtifact.getCorrelationValue());
            resultSet = preparedStatement.executeQuery();
            resultSet.next();
            instanceCount = resultSet.getLong(1);
        } catch (SQLException ex) {
            throw new EamDbException("Error getting count of artifact instances by artifactType and artifactValue.", ex); // NON-NLS
        } finally {
            EamDbUtil.closePreparedStatement(preparedStatement);
            EamDbUtil.closeResultSet(resultSet);
            EamDbUtil.closeConnection(conn);
        }

        return instanceCount;
    }

    /**
     * Using the ArtifactType and ArtifactValue from the given eamArtfact,
     * compute the ratio of: (The number of unique case_id/datasource_id tuples
     * where Type/Value is found) divided by (The total number of unique
     * case_id/datasource_id tuples in the database) expressed as a percentage.
     *
     * @param eamArtifact Artifact with artifactType and artifactValue to search
     *                    for
     *
     * @return Int between 0 and 100
     */
    @Override
    public int getCommonalityPercentageForTypeValue(EamArtifact eamArtifact) throws EamDbException {
        Double uniqueTypeValueTuples = getCountUniqueCaseDataSourceTuplesHavingTypeValue(eamArtifact).doubleValue();
        Double uniqueCaseDataSourceTuples = getCountUniqueCaseDataSourceTuples().doubleValue();
        Double commonalityPercentage = uniqueTypeValueTuples / uniqueCaseDataSourceTuples * 100;
        return commonalityPercentage.intValue();
    }

    /**
     * Retrieves number of unique caseDisplayName / dataSource tuples in the
     * database that are associated with the artifactType and artifactValue of
     * the given artifact.
     *
     * @param eamArtifact Artifact with artifactType and artifactValue to search
     *                    for
     *
     * @return Number of unique tuples
     */
    @Override
    public Long getCountUniqueCaseDataSourceTuplesHavingTypeValue(EamArtifact eamArtifact) throws EamDbException {
        Connection conn = connect();

        Long instanceCount = 0L;
        PreparedStatement preparedStatement = null;
        ResultSet resultSet = null;

        String tableName = correlationTypeToInstanceTableName(eamArtifact.getCorrelationType());
        StringBuilder sql = new StringBuilder();
        sql.append("SELECT count(*) FROM (SELECT DISTINCT case_id, data_source_id FROM ");
        sql.append(tableName);
        sql.append(" WHERE value=?) AS ");
        sql.append(tableName);
        sql.append("_distinct_case_data_source_tuple");

        try {
            preparedStatement = conn.prepareStatement(sql.toString());
            preparedStatement.setString(1, eamArtifact.getCorrelationValue());
            resultSet = preparedStatement.executeQuery();
            resultSet.next();
            instanceCount = resultSet.getLong(1);
        } catch (SQLException ex) {
            throw new EamDbException("Error counting unique caseDisplayName/dataSource tuples having artifactType and artifactValue.", ex); // NON-NLS
        } finally {
            EamDbUtil.closePreparedStatement(preparedStatement);
            EamDbUtil.closeResultSet(resultSet);
            EamDbUtil.closeConnection(conn);
        }

        return instanceCount;
    }

    /**
     * Retrieves number of unique caseDisplayName/dataSource tuples in the
     * database.
     *
     * @return Number of unique tuples
     */
    @Override
    public Long getCountUniqueCaseDataSourceTuples() throws EamDbException {
        Connection conn = connect();

        Long instanceCount = 0L;
        List<EamArtifact.Type> artifactTypes = getCorrelationTypes();
        PreparedStatement preparedStatement = null;
        ResultSet resultSet = null;

        StringBuilder sql = new StringBuilder();
        sql.append("SELECT 0 ");

        for (EamArtifact.Type type : artifactTypes) {
            String table_name = correlationTypeToInstanceTableName(type);

            sql.append("+ (SELECT count(*) FROM (SELECT DISTINCT case_id, data_source_id FROM ");
            sql.append(table_name);
            sql.append(") AS ");
            sql.append(table_name);
            sql.append("_distinct_case_data_source_tuple) ");
        }

        try {
            preparedStatement = conn.prepareStatement(sql.toString());
            resultSet = preparedStatement.executeQuery();
            resultSet.next();
            instanceCount = resultSet.getLong(1);
        } catch (SQLException ex) {
            throw new EamDbException("Error counting unique caseDisplayName/dataSource tuples.", ex); // NON-NLS
        } finally {
            EamDbUtil.closePreparedStatement(preparedStatement);
            EamDbUtil.closeResultSet(resultSet);
            EamDbUtil.closeConnection(conn);
        }

        return instanceCount;
    }

    /**
     * Retrieves number of eamArtifact instances in the database that are
     * associated with the caseDisplayName and dataSource of the given
     * eamArtifact instance.
     *
     * @param eamInstance Instance with caseName and dataSource to search for
     *
     * @param eamInstance Instance with caseDisplayName and dataSource to search
     *                    for
     *
     * @return Number of artifact instances having caseDisplayName and
     *         dataSource
     */
    @Override
    public Long getCountArtifactInstancesByCaseDataSource(EamArtifactInstance eamInstance) throws EamDbException {
        Connection conn = connect();

        Long instanceCount = 0L;
        List<EamArtifact.Type> artifactTypes = getCorrelationTypes();
        PreparedStatement preparedStatement = null;
        ResultSet resultSet = null;

        // Figure out sql variables or subqueries
        StringBuilder sql = new StringBuilder();
        sql.append("SELECT 0 ");

        for (EamArtifact.Type type : artifactTypes) {
            String table_name = correlationTypeToInstanceTableName(type);

            sql.append("+ (SELECT count(*) FROM ");
            sql.append(table_name);
            sql.append(" WHERE case_id=(SELECT id FROM cases WHERE case_uid=?) and data_source_id=(SELECT id FROM data_sources WHERE device_id=?))");
        }

        try {
            preparedStatement = conn.prepareStatement(sql.toString());

            for (int i = 0; i < artifactTypes.size(); ++i) {
                preparedStatement.setString(2 * i + 1, eamInstance.getEamCase().getCaseUUID());
                preparedStatement.setString(2 * i + 2, eamInstance.getEamDataSource().getDeviceID());
            }

            resultSet = preparedStatement.executeQuery();
            resultSet.next();
            instanceCount = resultSet.getLong(1);
        } catch (SQLException ex) {
            throw new EamDbException("Error counting artifact instances by caseName/dataSource.", ex); // NON-NLS
        } finally {
            EamDbUtil.closePreparedStatement(preparedStatement);
            EamDbUtil.closeResultSet(resultSet);
            EamDbUtil.closeConnection(conn);
        }

        return instanceCount;
    }

    /**
     * Adds an eamArtifact to an internal list to be later added to DB. Artifact
     * can have 1 or more Artifact Instances. Insert will be triggered by a
     * threshold or a call to bulkInsertArtifacts().
     *
     * @param eamArtifact The artifact to add
     */
    @Override
    public void prepareBulkArtifact(EamArtifact eamArtifact) throws EamDbException {

        synchronized (bulkArtifacts) {
            bulkArtifacts.get(eamArtifact.getCorrelationType().getDbTableName()).add(eamArtifact);
            bulkArtifactsCount++;

            if (bulkArtifactsCount >= bulkArtifactsThreshold) {
                bulkInsertArtifacts();
            }
        }
    }

    /**
     * Get the conflict clause for bulk update statements
     *
     * @return The conflict clause for bulk update statements
     */
    protected abstract String getConflictClause();

    /**
     * Executes a bulk insert of the eamArtifacts added from the
     * prepareBulkArtifact() method
     */
    @Override
    public void bulkInsertArtifacts() throws EamDbException {
        List<EamArtifact.Type> artifactTypes = getCorrelationTypes();

        Connection conn = connect();
        PreparedStatement bulkPs = null;

        try {
            synchronized (bulkArtifacts) {
                if (bulkArtifactsCount == 0) {
                    return;
                }

                for (EamArtifact.Type type : artifactTypes) {

                    String tableName = correlationTypeToInstanceTableName(type);
                    StringBuilder sql = new StringBuilder();
                    sql.append("INSERT INTO ");
                    sql.append(tableName);
                    sql.append(" (case_id, data_source_id, value, file_path, known_status, comment) ");
                    sql.append("VALUES ((SELECT id FROM cases WHERE case_uid=? LIMIT 1), ");
                    sql.append("(SELECT id FROM data_sources WHERE device_id=? LIMIT 1), ?, ?, ?, ?) ");
                    sql.append(getConflictClause());

                    bulkPs = conn.prepareStatement(sql.toString());

                    Collection<EamArtifact> eamArtifacts = bulkArtifacts.get(type.getDbTableName());
                    for (EamArtifact eamArtifact : eamArtifacts) {
                        List<EamArtifactInstance> eamInstances = eamArtifact.getInstances();

                        for (EamArtifactInstance eamInstance : eamInstances) {
                            bulkPs.setString(1, eamInstance.getEamCase().getCaseUUID());
                            bulkPs.setString(2, eamInstance.getEamDataSource().getDeviceID());
                            bulkPs.setString(3, eamArtifact.getCorrelationValue());
                            bulkPs.setString(4, eamInstance.getFilePath());
                            bulkPs.setString(5, eamInstance.getKnownStatus().name());
                            bulkPs.setString(6, eamInstance.getComment());
                            bulkPs.addBatch();
                        }
                    }

                    bulkPs.executeBatch();
                    bulkArtifacts.get(type.getDbTableName()).clear();
                }

                // Reset state
                bulkArtifactsCount = 0;
            }
        } catch (SQLException ex) {
            throw new EamDbException("Error inserting bulk artifacts.", ex); // NON-NLS
        } finally {
            EamDbUtil.closePreparedStatement(bulkPs);
            EamDbUtil.closeConnection(conn);
        }
    }

    /**
     * Executes a bulk insert of the cases
     */
    @Override
    public void bulkInsertCases(List<EamCase> cases) throws EamDbException {
        Connection conn = connect();

        if (cases.isEmpty()) {
            return;
        }

        int counter = 0;
        PreparedStatement bulkPs = null;
        try {
            String sql = "INSERT INTO cases(case_uid, org_id, case_name, creation_date, case_number, "
                    + "examiner_name, examiner_email, examiner_phone, notes) "
                    + "VALUES (?, ?, ?, ?, ?, ?, ?, ?, ?) "
                    + getConflictClause();
            bulkPs = conn.prepareStatement(sql);

            for (EamCase eamCase : cases) {
                bulkPs.setString(1, eamCase.getCaseUUID());
                if (null == eamCase.getOrg()) {
                    bulkPs.setNull(2, Types.INTEGER);
                } else {
                    bulkPs.setInt(2, eamCase.getOrg().getOrgID());
                }
                bulkPs.setString(3, eamCase.getDisplayName());
                bulkPs.setString(4, eamCase.getCreationDate());
                bulkPs.setString(5, eamCase.getCaseNumber());
                bulkPs.setString(6, eamCase.getExaminerName());
                bulkPs.setString(7, eamCase.getExaminerEmail());
                bulkPs.setString(8, eamCase.getExaminerPhone());
                bulkPs.setString(9, eamCase.getNotes());
                bulkPs.addBatch();

                counter++;

                // limit a batch's max size to bulkArtifactsThreshold
                if (counter >= bulkArtifactsThreshold) {
                    bulkPs.executeBatch();
                    counter = 0;
                }
            }
            // send the remaining batch records
            bulkPs.executeBatch();
        } catch (SQLException ex) {
            throw new EamDbException("Error inserting bulk cases.", ex); // NON-NLS
        } finally {
            EamDbUtil.closePreparedStatement(bulkPs);
            EamDbUtil.closeConnection(conn);
        }
    }

    /**
     * Sets an eamArtifact instance as knownStatus = "Bad". If eamArtifact
     * exists, it is updated. If eamArtifact does not exist nothing happens
     *
     * @param eamArtifact Artifact containing exactly one (1) ArtifactInstance.
     */
    @Override
    public void setArtifactInstanceKnownBad(EamArtifact eamArtifact) throws EamDbException {
        Connection conn = connect();

        if (1 != eamArtifact.getInstances().size()) {
            throw new EamDbException("Error: Artifact must have exactly one (1) Artifact Instance to set known bad."); // NON-NLS
        }

        List<EamArtifactInstance> eamInstances = eamArtifact.getInstances();
        EamArtifactInstance eamInstance = eamInstances.get(0);

        PreparedStatement preparedUpdate = null;
        PreparedStatement preparedQuery = null;
        ResultSet resultSet = null;

        String tableName = correlationTypeToInstanceTableName(eamArtifact.getCorrelationType());

        StringBuilder sqlQuery = new StringBuilder();
        sqlQuery.append("SELECT id FROM ");
        sqlQuery.append(tableName);
        sqlQuery.append(" WHERE case_id=(SELECT id FROM cases WHERE case_uid=?) ");
        sqlQuery.append("AND data_source_id=(SELECT id FROM data_sources WHERE device_id=?) ");
        sqlQuery.append("AND value=? ");
        sqlQuery.append("AND file_path=?");

        StringBuilder sqlUpdate = new StringBuilder();
        sqlUpdate.append("UPDATE ");
        sqlUpdate.append(tableName);
        sqlUpdate.append(" SET known_status=?, comment=? ");
        sqlUpdate.append("WHERE id=?");

        try {
            preparedQuery = conn.prepareStatement(sqlQuery.toString());
            preparedQuery.setString(1, eamInstance.getEamCase().getCaseUUID());
            preparedQuery.setString(2, eamInstance.getEamDataSource().getDeviceID());
            preparedQuery.setString(3, eamArtifact.getCorrelationValue());
            preparedQuery.setString(4, eamInstance.getFilePath());
            resultSet = preparedQuery.executeQuery();
            if (resultSet.next()) {
                int instance_id = resultSet.getInt("id");
                preparedUpdate = conn.prepareStatement(sqlUpdate.toString());

                preparedUpdate.setString(1, TskData.FileKnown.BAD.name());
                preparedUpdate.setString(2, eamInstance.getComment());
                preparedUpdate.setInt(3, instance_id);

                preparedUpdate.executeUpdate();
            } else {
                eamArtifact.getInstances().get(0).setKnownStatus(TskData.FileKnown.BAD);
                addArtifact(eamArtifact);
            }

        } catch (SQLException ex) {
            throw new EamDbException("Error getting/setting artifact instance knownStatus=Bad.", ex); // NON-NLS
        } finally {
            EamDbUtil.closePreparedStatement(preparedUpdate);
            EamDbUtil.closePreparedStatement(preparedQuery);
            EamDbUtil.closeResultSet(resultSet);
            EamDbUtil.closeConnection(conn);
        }
    }

    /**
     * Gets list of matching eamArtifact instances that have knownStatus =
     * "Bad".
     *
     * @param eamArtifact Artifact containing Type and Value
     *
     * @return List with 0 or more matching eamArtifact instances.
     */
    @Override
    public List<EamArtifactInstance> getArtifactInstancesKnownBad(EamArtifact eamArtifact) throws EamDbException {
        Connection conn = connect();

        List<EamArtifactInstance> artifactInstances = new ArrayList<>();

        EamArtifactInstance artifactInstance;
        PreparedStatement preparedStatement = null;
        ResultSet resultSet = null;

        String tableName = correlationTypeToInstanceTableName(eamArtifact.getCorrelationType());
        StringBuilder sql = new StringBuilder();
        sql.append("SELECT cases.case_name, cases.case_uid, data_sources.name, device_id, file_path, known_status, comment FROM ");
        sql.append(tableName);
        sql.append(" LEFT JOIN cases ON ");
        sql.append(tableName);
        sql.append(".case_id=cases.id");
        sql.append(" LEFT JOIN data_sources ON ");
        sql.append(tableName);
        sql.append(".data_source_id=data_sources.id");
        sql.append(" WHERE value=? AND known_status=?");

        try {
            preparedStatement = conn.prepareStatement(sql.toString());
            preparedStatement.setString(1, eamArtifact.getCorrelationValue());
            preparedStatement.setString(2, TskData.FileKnown.BAD.name());
            resultSet = preparedStatement.executeQuery();
            while (resultSet.next()) {
                artifactInstance = getEamArtifactInstanceFromResultSet(resultSet);
                artifactInstances.add(artifactInstance);
            }
        } catch (SQLException ex) {
            throw new EamDbException("Error getting known bad artifact instances.", ex); // NON-NLS
        } finally {
            EamDbUtil.closePreparedStatement(preparedStatement);
            EamDbUtil.closeResultSet(resultSet);
            EamDbUtil.closeConnection(conn);
        }

        return artifactInstances;
    }

    /**
     * Count matching eamArtifacts instances that have knownStatus = "Bad".
     *
     * @param eamArtifact Artifact containing Type and Value
     *
     * @return Number of matching eamArtifacts
     */
    @Override
    public Long getCountArtifactInstancesKnownBad(EamArtifact eamArtifact) throws EamDbException {
        Connection conn = connect();

        Long badInstances = 0L;
        PreparedStatement preparedStatement = null;
        ResultSet resultSet = null;

        String tableName = correlationTypeToInstanceTableName(eamArtifact.getCorrelationType());
        StringBuilder sql = new StringBuilder();
        sql.append("SELECT count(*) FROM ");
        sql.append(tableName);
        sql.append(" WHERE value=? AND known_status=?");

        try {
            preparedStatement = conn.prepareStatement(sql.toString());
            preparedStatement.setString(1, eamArtifact.getCorrelationValue());
            preparedStatement.setString(2, TskData.FileKnown.BAD.name());
            resultSet = preparedStatement.executeQuery();
            resultSet.next();
            badInstances = resultSet.getLong(1);
        } catch (SQLException ex) {
            throw new EamDbException("Error getting count of known bad artifact instances.", ex); // NON-NLS
        } finally {
            EamDbUtil.closePreparedStatement(preparedStatement);
            EamDbUtil.closeResultSet(resultSet);
            EamDbUtil.closeConnection(conn);
        }

        return badInstances;
    }

    /**
     * Gets list of distinct case display names, where each case has 1+ Artifact
     * Instance matching eamArtifact with knownStatus = "Bad".
     *
     * @param eamArtifact Artifact containing Type and Value
     *
     * @return List of cases containing this artifact with instances marked as
     *         bad
     *
     * @throws EamDbException
     */
    @Override
    public List<String> getListCasesHavingArtifactInstancesKnownBad(EamArtifact eamArtifact) throws EamDbException {
        Connection conn = connect();

        Collection<String> caseNames = new LinkedHashSet<>();

        PreparedStatement preparedStatement = null;
        ResultSet resultSet = null;

        String tableName = correlationTypeToInstanceTableName(eamArtifact.getCorrelationType());
        StringBuilder sql = new StringBuilder();
        sql.append("SELECT DISTINCT case_name FROM ");
        sql.append(tableName);
        sql.append(" INNER JOIN cases ON ");
        sql.append(tableName);
        sql.append(".case_id=cases.id WHERE ");
        sql.append(tableName);
        sql.append(".value=? AND ");
        sql.append(tableName);
        sql.append(".known_status=?");

        try {
            preparedStatement = conn.prepareStatement(sql.toString());
            preparedStatement.setString(1, eamArtifact.getCorrelationValue());
            preparedStatement.setString(2, TskData.FileKnown.BAD.name());
            resultSet = preparedStatement.executeQuery();
            while (resultSet.next()) {
                caseNames.add(resultSet.getString("case_name"));
            }
        } catch (SQLException ex) {
            throw new EamDbException("Error getting known bad artifact instances.", ex); // NON-NLS
        } finally {
            EamDbUtil.closePreparedStatement(preparedStatement);
            EamDbUtil.closeResultSet(resultSet);
            EamDbUtil.closeConnection(conn);
        }

        return caseNames.stream().collect(Collectors.toList());
    }

    /**
     * Is the artifact known as bad according to the reference entries?
     *
     * @param eamArtifact Artifact containing Type and Value
     *
     * @return Global known status of the artifact
     */
    @Override
    public boolean isArtifactlKnownBadByReference(EamArtifact eamArtifact) throws EamDbException {

        // TEMP: Only support file correlation type
        if (eamArtifact.getCorrelationType().getId() != EamArtifact.FILES_TYPE_ID) {
            return false;
        }

        Connection conn = connect();

        Long badInstances = 0L;
        PreparedStatement preparedStatement = null;
        ResultSet resultSet = null;
        String sql = "SELECT count(*) FROM % WHERE value=? AND known_status=?";

        try {
            preparedStatement = conn.prepareStatement(String.format(sql.toString(), correlationTypeToReferenceTableName(eamArtifact.getCorrelationType())));
            preparedStatement.setString(1, eamArtifact.getCorrelationValue());
            preparedStatement.setString(2, TskData.FileKnown.BAD.name());
            resultSet = preparedStatement.executeQuery();
            resultSet.next();
            badInstances = resultSet.getLong(1);
        } catch (SQLException ex) {
            throw new EamDbException("Error determining if artifact is known bad by reference.", ex); // NON-NLS
        } finally {
            EamDbUtil.closePreparedStatement(preparedStatement);
            EamDbUtil.closeResultSet(resultSet);
            EamDbUtil.closeConnection(conn);
        }

        return 0 < badInstances;
    }

    /**
     * Add a new organization
     *
     * @param eamOrg The organization to add
     *
     * @throws EamDbException
     */
    @Override
    public void newOrganization(EamOrganization eamOrg) throws EamDbException {
        Connection conn = connect();

        PreparedStatement preparedStatement = null;
        String sql = "INSERT INTO organizations(org_name, poc_name, poc_email, poc_phone) VALUES (?, ?, ?, ?)";

        try {
            preparedStatement = conn.prepareStatement(sql);
            preparedStatement.setString(1, eamOrg.getName());
            preparedStatement.setString(2, eamOrg.getPocName());
            preparedStatement.setString(3, eamOrg.getPocEmail());
            preparedStatement.setString(4, eamOrg.getPocPhone());

            preparedStatement.executeUpdate();
        } catch (SQLException ex) {
            throw new EamDbException("Error inserting new organization.", ex); // NON-NLS
        } finally {
            EamDbUtil.closePreparedStatement(preparedStatement);
            EamDbUtil.closeConnection(conn);
        }
    }

    /**
     * Get all organizations
     *
     * @return A list of all organizations
     *
     * @throws EamDbException
     */
    @Override
    public List<EamOrganization> getOrganizations() throws EamDbException {
        Connection conn = connect();

        List<EamOrganization> orgs = new ArrayList<>();
        PreparedStatement preparedStatement = null;
        ResultSet resultSet = null;
        String sql = "SELECT * FROM organizations";

        try {
            preparedStatement = conn.prepareStatement(sql);
            resultSet = preparedStatement.executeQuery();
            while (resultSet.next()) {
                orgs.add(getEamOrganizationFromResultSet(resultSet));
            }
            return orgs;

        } catch (SQLException ex) {
            throw new EamDbException("Error getting all organizations.", ex); // NON-NLS
        } finally {
            EamDbUtil.closePreparedStatement(preparedStatement);
            EamDbUtil.closeResultSet(resultSet);
            EamDbUtil.closeConnection(conn);
        }
    }

    /**
     * Get an organization having the given ID
     *
     * @param orgID The id to look up
     *
     * @return The organization with the given ID
     *
     * @throws EamDbException
     */
    @Override
    public EamOrganization getOrganizationByID(int orgID) throws EamDbException {
        Connection conn = connect();

        PreparedStatement preparedStatement = null;
        ResultSet resultSet = null;
        String sql = "SELECT * FROM organizations WHERE id=?";

        try {
            preparedStatement = conn.prepareStatement(sql);
            preparedStatement.setInt(1, orgID);
            resultSet = preparedStatement.executeQuery();
            resultSet.next();
            return getEamOrganizationFromResultSet(resultSet);

        } catch (SQLException ex) {
            throw new EamDbException("Error getting organization by id.", ex); // NON-NLS
        } finally {
            EamDbUtil.closePreparedStatement(preparedStatement);
            EamDbUtil.closeResultSet(resultSet);
            EamDbUtil.closeConnection(conn);
        }
    }

    /**
     * Add a new Global Set
     *
     * @param eamGlobalSet The global set to add
     *
     * @return The ID of the new global set
     *
     * @throws EamDbException
     */
    @Override
    public int newReferencelSet(EamGlobalSet eamGlobalSet) throws EamDbException {
        Connection conn = connect();

        PreparedStatement preparedStatement1 = null;
        PreparedStatement preparedStatement2 = null;
        ResultSet resultSet = null;
        String sql1 = "INSERT INTO reference_sets(org_id, set_name, version, import_date) VALUES (?, ?, ?, ?)";
        String sql2 = "SELECT id FROM reference_sets WHERE org_id=? AND set_name=? AND version=? AND import_date=? LIMIT 1";

        try {
            preparedStatement1 = conn.prepareStatement(sql1);
            preparedStatement1.setInt(1, eamGlobalSet.getOrgID());
            preparedStatement1.setString(2, eamGlobalSet.getSetName());
            preparedStatement1.setString(3, eamGlobalSet.getVersion());
            preparedStatement1.setString(4, eamGlobalSet.getImportDate().toString());

            preparedStatement1.executeUpdate();

            preparedStatement2 = conn.prepareStatement(sql2);
            preparedStatement2.setInt(1, eamGlobalSet.getOrgID());
            preparedStatement2.setString(2, eamGlobalSet.getSetName());
            preparedStatement2.setString(3, eamGlobalSet.getVersion());
            preparedStatement2.setString(4, eamGlobalSet.getImportDate().toString());

            resultSet = preparedStatement2.executeQuery();
            resultSet.next();
            return resultSet.getInt("id");

        } catch (SQLException ex) {
            throw new EamDbException("Error inserting new global set.", ex); // NON-NLS
        } finally {
            EamDbUtil.closePreparedStatement(preparedStatement1);
            EamDbUtil.closePreparedStatement(preparedStatement2);
            EamDbUtil.closeResultSet(resultSet);
            EamDbUtil.closeConnection(conn);
        }
    }

    /**
     * Get a reference set by ID
     *
     * @param referenceSetID The ID to look up
     *
     * @return The global set associated with the ID
     *
     * @throws EamDbException
     */
    @Override
    public EamGlobalSet getReferenceSetByID(int referenceSetID) throws EamDbException {
        Connection conn = connect();

        PreparedStatement preparedStatement1 = null;
        ResultSet resultSet = null;
        String sql1 = "SELECT * FROM reference_sets WHERE id=?";

        try {
            preparedStatement1 = conn.prepareStatement(sql1);
            preparedStatement1.setInt(1, referenceSetID);
            resultSet = preparedStatement1.executeQuery();
            resultSet.next();
            return getEamGlobalSetFromResultSet(resultSet);

        } catch (SQLException ex) {
            throw new EamDbException("Error getting reference set by id.", ex); // NON-NLS
        } finally {
            EamDbUtil.closePreparedStatement(preparedStatement1);
            EamDbUtil.closeResultSet(resultSet);
            EamDbUtil.closeConnection(conn);
        }
    }

    /**
     * Add a new reference instance
     *
     * @param eamGlobalFileInstance The reference instance to add
     * @param correlationType Correlation Type that this Reference Instance is
     *
     * @throws EamDbException
     */
    @Override
    public void addReferenceInstance(EamGlobalFileInstance eamGlobalFileInstance, EamArtifact.Type correlationType) throws EamDbException {
        Connection conn = connect();

        PreparedStatement preparedStatement = null;

        String sql = "INSERT INTO %s(reference_set_id, value, known_status, comment) VALUES (?, ?, ?, ?)";

        try {
            preparedStatement = conn.prepareStatement(String.format(sql, correlationTypeToReferenceTableName(correlationType)));
            preparedStatement.setInt(1, eamGlobalFileInstance.getGlobalSetID());
            preparedStatement.setString(2, eamGlobalFileInstance.getMD5Hash());
            preparedStatement.setString(3, eamGlobalFileInstance.getKnownStatus().name());
            preparedStatement.setString(4, eamGlobalFileInstance.getComment());
            preparedStatement.executeUpdate();
        } catch (SQLException ex) {
            throw new EamDbException("Error inserting new reference instance into reference_ table.", ex); // NON-NLS
        } finally {
            EamDbUtil.closePreparedStatement(preparedStatement);
            EamDbUtil.closeConnection(conn);
        }
    }

    /**
<<<<<<< HEAD
     * Add a new global file instance to the bulk collection
     *
     * @param eamGlobalFileInstance The global file instance to add
     *
     * @throws EamDbException
     */
    @Override
    public void prepareGlobalFileInstance(EamGlobalFileInstance eamGlobalFileInstance) throws EamDbException {
        synchronized (bulkGlobalArtifacts) {
            bulkGlobalArtifacts.get("FILES").add(eamGlobalFileInstance); // NON-NLS
            bulkGlobalArtifactsCount++;

            if (bulkGlobalArtifactsCount >= bulkArtifactsThreshold) {
                bulkInsertReferenceTypeEntries();
            }
        }
    }

    /**
     * Insert the bulk collection of Reference Type Instances
=======
     * Insert the bulk collection of Global File Instances
>>>>>>> 5c456e51
     *
     * @throws EamDbException
     */
    @Override
<<<<<<< HEAD
    public void bulkInsertReferenceTypeEntries() throws EamDbException {
        List<EamArtifact.Type> artifactTypes = getCorrelationTypes();

        Connection conn = connect();
        synchronized (bulkGlobalArtifacts) {
            if (bulkGlobalArtifactsCount == 0) {
                return;
            }

            PreparedStatement bulkPs = null;
            try {
                for (EamArtifact.Type type : artifactTypes) {
                    String sql = "INSERT INTO %s(reference_set_id, value, known_status, comment) VALUES (?, ?, ?, ?) "
                            + getConflictClause();

                    bulkPs = conn.prepareStatement(String.format(sql, correlationTypeToReferenceTableName(type)));

                    Collection<EamGlobalFileInstance> eamGlobalFileInstances = bulkGlobalArtifacts.get(type.getDbTableName());
                    for (EamGlobalFileInstance eamGlobalFileInstance : eamGlobalFileInstances) {

                        bulkPs.setInt(1, eamGlobalFileInstance.getGlobalSetID());
                        bulkPs.setString(2, eamGlobalFileInstance.getMD5Hash());
                        bulkPs.setString(3, eamGlobalFileInstance.getKnownStatus().name());
                        bulkPs.setString(4, eamGlobalFileInstance.getComment());
                        bulkPs.addBatch();
                    }

                    bulkPs.executeBatch();
                    bulkGlobalArtifacts.get(type.getDbTableName()).clear();
                }

                // Reset state
                bulkGlobalArtifactsCount = 0;
            } catch (SQLException ex) {
                throw new EamDbException("Error inserting bulk reference instances.", ex); // NON-NLS
            } finally {
                EamDbUtil.closePreparedStatement(bulkPs);
                EamDbUtil.closeConnection(conn);
=======
    public void bulkInsertGlobalFileInstances(Set<EamGlobalFileInstance> globalInstances, EamArtifact.Type contentType) throws EamDbException {
        Connection conn = connect();

        PreparedStatement bulkPs = null;
        try {
            // FUTURE: have a separate global_files table for each Type.
            String sql = "INSERT INTO global_files(global_reference_set_id, value, known_status, comment) VALUES (?, ?, ?, ?) "
                    + getConflictClause();

            bulkPs = conn.prepareStatement(sql);

            for (EamGlobalFileInstance globalInstance : globalInstances) {
                bulkPs.setInt(1, globalInstance.getGlobalSetID());
                bulkPs.setString(2, globalInstance.getMD5Hash());
                bulkPs.setString(3, globalInstance.getKnownStatus().name());
                bulkPs.setString(4, globalInstance.getComment());
                bulkPs.addBatch();
>>>>>>> 5c456e51
            }

            bulkPs.executeBatch();
        } catch (SQLException ex) {
            throw new EamDbException("Error inserting bulk artifacts.", ex); // NON-NLS
        } finally {
            EamDbUtil.closePreparedStatement(bulkPs);
            EamDbUtil.closeConnection(conn);
        }
    }

    /**
     * Get all reference entries having a given correlation type and value
     *
     * @param aType Type to use for matching
     * @param aValue Value to use for matching
     *
     * @return List of all global file instances with a type and value
     *
     * @throws EamDbException
     */
    @Override
    public List<EamGlobalFileInstance> getReferenceInstancesByTypeValue(EamArtifact.Type aType, String aValue) throws EamDbException {
        Connection conn = connect();

        List<EamGlobalFileInstance> globalFileInstances = new ArrayList<>();
        PreparedStatement preparedStatement1 = null;
        ResultSet resultSet = null;
        String sql1 = "SELECT * FROM %s WHERE value=?";

        try {
            preparedStatement1 = conn.prepareStatement(String.format(sql1, correlationTypeToReferenceTableName(aType)));
            preparedStatement1.setString(1, aValue);
            resultSet = preparedStatement1.executeQuery();
            while (resultSet.next()) {
                globalFileInstances.add(getEamGlobalFileInstanceFromResultSet(resultSet));
            }
            return globalFileInstances;

        } catch (SQLException ex) {
            throw new EamDbException("Error getting reference instances by type and value.", ex); // NON-NLS
        } finally {
            EamDbUtil.closePreparedStatement(preparedStatement1);
            EamDbUtil.closeResultSet(resultSet);
            EamDbUtil.closeConnection(conn);
        }
    }

    /**
     * Add a new EamArtifact.Type to the db.
     *
     * @param newType New type to add.
     *
     * @return ID of this new Correlation Type
     * @throws EamDbException
     */
    @Override
    public int newCorrelationType(EamArtifact.Type newType) throws EamDbException {
        Connection conn = connect();

        PreparedStatement preparedStatement = null;
        PreparedStatement preparedStatementQuery = null;
        ResultSet resultSet = null;
        int typeId = 0;
        String insertSql;
        String querySql;
        // if we have a known ID, use it, if not (is -1) let the db assign it.
        if (-1 == newType.getId()) {
            insertSql = "INSERT INTO correlation_types(display_name, db_table_name, supported, enabled) VALUES (?, ?, ?, ?)";
        } else {
            insertSql = "INSERT INTO correlation_types(id, display_name, db_table_name, supported, enabled) VALUES (?, ?, ?, ?, ?)";
        }
        querySql = "SELECT id FROM correlation_types WHERE display_name=? AND db_table_name=?";

        try {
            preparedStatement = conn.prepareStatement(insertSql);

            if (-1 == newType.getId()) {
                preparedStatement.setString(1, newType.getDisplayName());
                preparedStatement.setString(2, newType.getDbTableName());
                preparedStatement.setInt(3, newType.isSupported() ? 1 : 0);
                preparedStatement.setInt(4, newType.isEnabled() ? 1 : 0);
            } else {
                preparedStatement.setInt(1, newType.getId());
                preparedStatement.setString(2, newType.getDisplayName());
                preparedStatement.setString(3, newType.getDbTableName());
                preparedStatement.setInt(4, newType.isSupported() ? 1 : 0);
                preparedStatement.setInt(5, newType.isEnabled() ? 1 : 0);
            }

            preparedStatement.executeUpdate();

            preparedStatementQuery = conn.prepareStatement(querySql);
            preparedStatementQuery.setString(1, newType.getDisplayName());
            preparedStatementQuery.setString(2, newType.getDbTableName());

            resultSet = preparedStatementQuery.executeQuery();
            if (resultSet.next()) {
                EamArtifact.Type correlationType = getCorrelationTypeFromResultSet(resultSet);
                typeId = correlationType.getId();
            }
        } catch (SQLException ex) {
            throw new EamDbException("Error inserting new correlation type.", ex); // NON-NLS
        } finally {
            EamDbUtil.closePreparedStatement(preparedStatement);
            EamDbUtil.closePreparedStatement(preparedStatementQuery);
            EamDbUtil.closeResultSet(resultSet);
            EamDbUtil.closeConnection(conn);
        }
        return typeId;
    }

    /**
     * Get the list of EamArtifact.Type's that will be used to correlate
     * artifacts.
     *
     * @return List of EamArtifact.Type's. If none are defined in the database,
     *         the default list will be returned.
     *
     * @throws EamDbException
     */
    @Override
    public List<EamArtifact.Type> getCorrelationTypes() throws EamDbException {
        Connection conn = connect();

        List<EamArtifact.Type> aTypes = new ArrayList<>();
        PreparedStatement preparedStatement = null;
        ResultSet resultSet = null;
        String sql = "SELECT * FROM correlation_types";

        try {
            preparedStatement = conn.prepareStatement(sql);
            resultSet = preparedStatement.executeQuery();
            while (resultSet.next()) {
                aTypes.add(getCorrelationTypeFromResultSet(resultSet));
            }
            return aTypes;

        } catch (SQLException ex) {
            throw new EamDbException("Error getting all correlation types.", ex); // NON-NLS
        } finally {
            EamDbUtil.closePreparedStatement(preparedStatement);
            EamDbUtil.closeResultSet(resultSet);
            EamDbUtil.closeConnection(conn);
        }
    }

    /**
     * Get the list of enabled EamArtifact.Type's that will be used to correlate
     * artifacts.
     *
     * @return List of enabled EamArtifact.Type's. If none are defined in the
     *         database, the default list will be returned.
     *
     * @throws EamDbException
     */
    @Override
    public List<EamArtifact.Type> getEnabledCorrelationTypes() throws EamDbException {
        Connection conn = connect();

        List<EamArtifact.Type> aTypes = new ArrayList<>();
        PreparedStatement preparedStatement = null;
        ResultSet resultSet = null;
        String sql = "SELECT * FROM correlation_types WHERE enabled=1";

        try {
            preparedStatement = conn.prepareStatement(sql);
            resultSet = preparedStatement.executeQuery();
            while (resultSet.next()) {
                aTypes.add(getCorrelationTypeFromResultSet(resultSet));
            }
            return aTypes;

        } catch (SQLException ex) {
            throw new EamDbException("Error getting enabled correlation types.", ex); // NON-NLS
        } finally {
            EamDbUtil.closePreparedStatement(preparedStatement);
            EamDbUtil.closeResultSet(resultSet);
            EamDbUtil.closeConnection(conn);
        }
    }

    /**
     * Get the list of supported EamArtifact.Type's that can be used to
     * correlate artifacts.
     *
     * @return List of supported EamArtifact.Type's. If none are defined in the
     *         database, the default list will be returned.
     *
     * @throws EamDbException
     */
    @Override
    public List<EamArtifact.Type> getSupportedCorrelationTypes() throws EamDbException {
        Connection conn = connect();

        List<EamArtifact.Type> aTypes = new ArrayList<>();
        PreparedStatement preparedStatement = null;
        ResultSet resultSet = null;
        String sql = "SELECT * FROM correlation_types WHERE supported=1";

        try {
            preparedStatement = conn.prepareStatement(sql);
            resultSet = preparedStatement.executeQuery();
            while (resultSet.next()) {
                aTypes.add(getCorrelationTypeFromResultSet(resultSet));
            }
            return aTypes;

        } catch (SQLException ex) {
            throw new EamDbException("Error getting supported correlation types.", ex); // NON-NLS
        } finally {
            EamDbUtil.closePreparedStatement(preparedStatement);
            EamDbUtil.closeResultSet(resultSet);
            EamDbUtil.closeConnection(conn);
        }
    }

    /**
     * Update a EamArtifact.Type.
     *
     * @param aType EamArtifact.Type to update.
     *
     * @throws EamDbException
     */
    @Override
    public void updateCorrelationType(EamArtifact.Type aType) throws EamDbException {
        Connection conn = connect();

        PreparedStatement preparedStatement = null;
        String sql = "UPDATE correlation_types SET display_name=?, db_table_name=?, supported=?, enabled=? WHERE id=?";

        try {
            preparedStatement = conn.prepareStatement(sql);
            preparedStatement.setString(1, aType.getDisplayName());
            preparedStatement.setString(2, aType.getDbTableName());
            preparedStatement.setInt(3, aType.isSupported() ? 1 : 0);
            preparedStatement.setInt(4, aType.isEnabled() ? 1 : 0);
            preparedStatement.setInt(5, aType.getId());
            preparedStatement.executeUpdate();

        } catch (SQLException ex) {
            throw new EamDbException("Error updating correlation type.", ex); // NON-NLS
        } finally {
            EamDbUtil.closePreparedStatement(preparedStatement);
            EamDbUtil.closeConnection(conn);
        }

    }

    /**
     * Get the EamArtifact.Type that has the given Type.Id.
     *
     * @param typeId Type.Id of Correlation Type to get
     *
     * @return EamArtifact.Type or null if it doesn't exist.
     *
     * @throws EamDbException
     */
    @Override
    public EamArtifact.Type getCorrelationTypeById(int typeId) throws EamDbException {
        Connection conn = connect();

        EamArtifact.Type aType;
        PreparedStatement preparedStatement = null;
        ResultSet resultSet = null;
        String sql = "SELECT * FROM correlation_types WHERE id=?";

        try {
            preparedStatement = conn.prepareStatement(sql);
            preparedStatement.setInt(1, typeId);
            resultSet = preparedStatement.executeQuery();
            resultSet.next();
            aType = getCorrelationTypeFromResultSet(resultSet);
            return aType;

        } catch (SQLException ex) {
            throw new EamDbException("Error getting correlation type by id.", ex); // NON-NLS
        } finally {
            EamDbUtil.closePreparedStatement(preparedStatement);
            EamDbUtil.closeResultSet(resultSet);
            EamDbUtil.closeConnection(conn);
        }
    }

    /**
     * Convert a ResultSet to a EamCase object
     *
     * @param resultSet A resultSet with a set of values to create a EamCase
     *                  object.
     *
     * @return fully populated EamCase object, or null
     *
     * @throws SQLException when an expected column name is not in the resultSet
     */
    private EamCase getEamCaseFromResultSet(ResultSet resultSet) throws SQLException {
        if (null == resultSet) {
            return null;
        }

        EamOrganization eamOrg = null;

        resultSet.getInt("org_id");
        if (!resultSet.wasNull()) {

            eamOrg = new EamOrganization(resultSet.getInt("org_id"),
                    resultSet.getString("org_name"),
                    resultSet.getString("poc_name"),
                    resultSet.getString("poc_email"),
                    resultSet.getString("poc_phone"));
        }

        EamCase eamCase = new EamCase(resultSet.getString("case_uid"), resultSet.getString("case_name"));
        eamCase.setID(resultSet.getInt("case_id"));
        eamCase.setOrg(eamOrg);
        eamCase.setCreationDate(resultSet.getString("creation_date"));
        eamCase.setCaseNumber(resultSet.getString("case_number"));
        eamCase.setExaminerName(resultSet.getString("examiner_name"));
        eamCase.setExaminerEmail(resultSet.getString("examiner_email"));
        eamCase.setExaminerPhone(resultSet.getString("examiner_phone"));
        eamCase.setNotes(resultSet.getString("notes"));

        return eamCase;
    }

    private EamDataSource getEamDataSourceFromResultSet(ResultSet resultSet) throws SQLException {
        if (null == resultSet) {
            return null;
        }

        EamDataSource eamDataSource = new EamDataSource(
                resultSet.getInt("id"),
                resultSet.getString("device_id"),
                resultSet.getString("name")
        );

        return eamDataSource;
    }

    private EamArtifact.Type getCorrelationTypeFromResultSet(ResultSet resultSet) throws SQLException {
        if (null == resultSet) {
            return null;
        }

        EamArtifact.Type eamArtifactType = new EamArtifact.Type(
                resultSet.getInt("id"),
                resultSet.getString("display_name"),
                resultSet.getString("db_table_name"),
                resultSet.getBoolean("supported"),
                resultSet.getBoolean("enabled")
        );

        return eamArtifactType;
    }

    /**
     * Convert a ResultSet to a EamArtifactInstance object
     *
     * @param resultSet A resultSet with a set of values to create a
     *                  EamArtifactInstance object.
     *
     * @return fully populated EamArtifactInstance, or null
     *
     * @throws SQLException when an expected column name is not in the resultSet
     */
    private EamArtifactInstance getEamArtifactInstanceFromResultSet(ResultSet resultSet) throws SQLException {
        if (null == resultSet) {
            return null;
        }
        EamArtifactInstance eamArtifactInstance = new EamArtifactInstance(
                new EamCase(resultSet.getString("case_uid"), resultSet.getString("case_name")),
                new EamDataSource(resultSet.getString("device_id"), resultSet.getString("name")),
                resultSet.getString("file_path"),
                resultSet.getString("comment"),
                TskData.FileKnown.valueOf(resultSet.getString("known_status")),
                EamArtifactInstance.GlobalStatus.LOCAL
        );

        return eamArtifactInstance;
    }

    private EamOrganization getEamOrganizationFromResultSet(ResultSet resultSet) throws SQLException {
        if (null == resultSet) {
            return null;
        }

        EamOrganization eamOrganization = new EamOrganization(
                resultSet.getInt("id"),
                resultSet.getString("org_name"),
                resultSet.getString("poc_name"),
                resultSet.getString("poc_email"),
                resultSet.getString("poc_phone")
        );

        return eamOrganization;
    }

    private EamGlobalSet getEamGlobalSetFromResultSet(ResultSet resultSet) throws SQLException {
        if (null == resultSet) {
            return null;
        }

        EamGlobalSet eamGlobalSet = new EamGlobalSet(
                resultSet.getInt("id"),
                resultSet.getInt("org_id"),
                resultSet.getString("set_name"),
                resultSet.getString("version"),
                LocalDate.parse(resultSet.getString("import_date"))
        );

        return eamGlobalSet;
    }

    private EamGlobalFileInstance getEamGlobalFileInstanceFromResultSet(ResultSet resultSet) throws SQLException {
        if (null == resultSet) {
            return null;
        }

        EamGlobalFileInstance eamGlobalFileInstance = new EamGlobalFileInstance(
                resultSet.getInt("id"),
                resultSet.getInt("reference_set_id"),
                resultSet.getString("value"),
                TskData.FileKnown.valueOf(resultSet.getString("known_status")),
                resultSet.getString("comment")
        );

        return eamGlobalFileInstance;
    }

}<|MERGE_RESOLUTION|>--- conflicted
+++ resolved
@@ -63,18 +63,10 @@
         bulkArtifactsCount = 0;
         bulkArtifacts = new HashMap<>();
 
-        DEFAULT_CORRELATION_TYPES = EamArtifact.getCorrelationTypes();
-
-<<<<<<< HEAD
-        for (EamArtifact.Type type : DEFAULT_CORRELATION_TYPES) {
+        DEFAULT_CORRELATION_TYPES = EamArtifact.getDefaultCorrelationTypes();
+        DEFAULT_CORRELATION_TYPES.forEach((type) -> {
             bulkArtifacts.put(type.getDbTableName(), new ArrayList<>());
-            bulkGlobalArtifacts.put(type.getDbTableName(), new ArrayList<>());
-        }
-=======
-        DEFAULT_ARTIFACT_TYPES.forEach((type) -> {
-            bulkArtifacts.put(type.getName(), new ArrayList<>());
         });
->>>>>>> 5c456e51
     }
 
     /**
@@ -1469,82 +1461,19 @@
     }
 
     /**
-<<<<<<< HEAD
-     * Add a new global file instance to the bulk collection
-     *
-     * @param eamGlobalFileInstance The global file instance to add
+     * Insert the bulk collection of Reference Type Instances
      *
      * @throws EamDbException
      */
     @Override
-    public void prepareGlobalFileInstance(EamGlobalFileInstance eamGlobalFileInstance) throws EamDbException {
-        synchronized (bulkGlobalArtifacts) {
-            bulkGlobalArtifacts.get("FILES").add(eamGlobalFileInstance); // NON-NLS
-            bulkGlobalArtifactsCount++;
-
-            if (bulkGlobalArtifactsCount >= bulkArtifactsThreshold) {
-                bulkInsertReferenceTypeEntries();
-            }
-        }
-    }
-
-    /**
-     * Insert the bulk collection of Reference Type Instances
-=======
-     * Insert the bulk collection of Global File Instances
->>>>>>> 5c456e51
-     *
-     * @throws EamDbException
-     */
-    @Override
-<<<<<<< HEAD
-    public void bulkInsertReferenceTypeEntries() throws EamDbException {
-        List<EamArtifact.Type> artifactTypes = getCorrelationTypes();
-
-        Connection conn = connect();
-        synchronized (bulkGlobalArtifacts) {
-            if (bulkGlobalArtifactsCount == 0) {
-                return;
-            }
-
-            PreparedStatement bulkPs = null;
-            try {
-                for (EamArtifact.Type type : artifactTypes) {
-                    String sql = "INSERT INTO %s(reference_set_id, value, known_status, comment) VALUES (?, ?, ?, ?) "
-                            + getConflictClause();
-
-                    bulkPs = conn.prepareStatement(String.format(sql, correlationTypeToReferenceTableName(type)));
-
-                    Collection<EamGlobalFileInstance> eamGlobalFileInstances = bulkGlobalArtifacts.get(type.getDbTableName());
-                    for (EamGlobalFileInstance eamGlobalFileInstance : eamGlobalFileInstances) {
-
-                        bulkPs.setInt(1, eamGlobalFileInstance.getGlobalSetID());
-                        bulkPs.setString(2, eamGlobalFileInstance.getMD5Hash());
-                        bulkPs.setString(3, eamGlobalFileInstance.getKnownStatus().name());
-                        bulkPs.setString(4, eamGlobalFileInstance.getComment());
-                        bulkPs.addBatch();
-                    }
-
-                    bulkPs.executeBatch();
-                    bulkGlobalArtifacts.get(type.getDbTableName()).clear();
-                }
-
-                // Reset state
-                bulkGlobalArtifactsCount = 0;
-            } catch (SQLException ex) {
-                throw new EamDbException("Error inserting bulk reference instances.", ex); // NON-NLS
-            } finally {
-                EamDbUtil.closePreparedStatement(bulkPs);
-                EamDbUtil.closeConnection(conn);
-=======
-    public void bulkInsertGlobalFileInstances(Set<EamGlobalFileInstance> globalInstances, EamArtifact.Type contentType) throws EamDbException {
+    public void bulkInsertReferenceTypeEntries(Set<EamGlobalFileInstance> globalInstances, EamArtifact.Type contentType) throws EamDbException {
         Connection conn = connect();
 
         PreparedStatement bulkPs = null;
         try {
             // FUTURE: have a separate global_files table for each Type.
-            String sql = "INSERT INTO global_files(global_reference_set_id, value, known_status, comment) VALUES (?, ?, ?, ?) "
-                    + getConflictClause();
+            String sql = "INSERT INTO %s(reference_set_id, value, known_status, comment) VALUES (?, ?, ?, ?) "
+                + getConflictClause();
 
             bulkPs = conn.prepareStatement(sql);
 
@@ -1554,7 +1483,6 @@
                 bulkPs.setString(3, globalInstance.getKnownStatus().name());
                 bulkPs.setString(4, globalInstance.getComment());
                 bulkPs.addBatch();
->>>>>>> 5c456e51
             }
 
             bulkPs.executeBatch();
