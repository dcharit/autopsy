--- conflicted
+++ resolved
@@ -28,18 +28,12 @@
 import java.awt.event.MouseEvent;
 import java.beans.PropertyChangeEvent;
 import java.beans.PropertyChangeListener;
-import java.util.List;
 import java.util.logging.Level;
 
-import org.openide.util.NbBundle;
 import org.sleuthkit.autopsy.coreutils.Logger;
 import javax.swing.SwingUtilities;
 import javax.swing.event.PopupMenuEvent;
 import javax.swing.event.PopupMenuListener;
-<<<<<<< HEAD
-=======
-
->>>>>>> 5a0aa04d
 import org.sleuthkit.autopsy.casemodule.Case;
 
 /**
@@ -228,30 +222,6 @@
     private javax.swing.JPopupMenu searchMenu;
     // End of variables declaration//GEN-END:variables
 
-<<<<<<< HEAD
-=======
-    @Override
-    public String getQueryText() {
-        return searchBox.getText();
-    }
-
-    @Override
-    public boolean isLuceneQuerySelected() {
-        return !regExCheckboxMenuItem.isSelected();
-    }
-
-    @Override
-    public boolean isMultiwordQuery() {
-        return false;
-    }
-
-    @Override
-    public List<Keyword> getQueryList() {
-        throw new UnsupportedOperationException(
-                NbBundle.getMessage(this.getClass(), "KeywordSearchPanel.getQueryList.exception.msg"));
-    }
-
->>>>>>> 5a0aa04d
     private class KeywordPropertyChangeListener implements PropertyChangeListener {
 
         @Override
