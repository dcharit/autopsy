--- conflicted
+++ resolved
@@ -56,11 +56,8 @@
     private static final Logger logger = Logger.getLogger(GlobalEditListPanel.class.getName());
     private KeywordTableModel tableModel;
     private KeywordList currentKeywordList;
-<<<<<<< HEAD
     private KeywordSearchSettingsManager manager;
-=======
     private final PropertyChangeSupport pcs = new PropertyChangeSupport(this);
->>>>>>> bdf3482d
 
     /**
      * Creates new form GlobalEditListPanel
@@ -154,7 +151,6 @@
         });
     }
 
-<<<<<<< HEAD
     private void enableComponents() {
         boolean enable = manager != null;
         this.addKeywordPanel.setEnabled(enable);
@@ -176,8 +172,8 @@
         this.rightClickMenu.setEnabled(enable);
         this.saveListButton.setEnabled(enable);
         this.selectAllMenuItem.setEnabled(enable);
-
-=======
+    }
+
     @Override
     public void addPropertyChangeListener(PropertyChangeListener l) {
         pcs.addPropertyChangeListener(l);
@@ -186,7 +182,6 @@
     @Override
     public void removePropertyChangeListener(PropertyChangeListener l) {
         pcs.removePropertyChangeListener(l);
->>>>>>> bdf3482d
     }
 
     void setButtonStates() {
@@ -474,7 +469,6 @@
         }
 
         //add & reset checkbox
-<<<<<<< HEAD
         try {
 
             tableModel.addKeyword(keyword);
@@ -486,13 +480,7 @@
             this.tableModel.removeKeyword(keyword);
             logger.log(Level.SEVERE, "Failed to add keyword to settings.", ex);
         }
-=======
-        tableModel.addKeyword(keyword);
-        XmlKeywordSearchList.getCurrent().addList(currentKeywordList);
-        chRegex.setSelected(false);
-        addWordField.setText("");
         pcs.firePropertyChange(OptionsPanelController.PROP_CHANGED, null, null);
->>>>>>> bdf3482d
 
         setButtonStates();
     }//GEN-LAST:event_addWordButtonActionPerformed
@@ -507,12 +495,12 @@
             selectedWords.add(words.get(selected[arrayi]));
         }
         if (KeywordSearchUtil.displayConfirmDialog(NbBundle.getMessage(this.getClass(), "KeywordSearchEditListPanel.removeKwMsg"), NbBundle.getMessage(this.getClass(), "KeywordSearchEditListPanel.deleteWordButtonActionPerformed.delConfirmMsg"), KeywordSearchUtil.DIALOG_MESSAGE_TYPE.WARN)) {
-<<<<<<< HEAD
             try {
 
                 tableModel.deleteSelected(keywordTable.getSelectedRows());
                 manager.updateList(currentKeywordList);
                 setButtonStates();
+                pcs.firePropertyChange(OptionsPanelController.PROP_CHANGED, null, null);
             } catch (KeywordSearchSettingsManager.KeywordSearchSettingsManagerException ex) {
                 JOptionPane.showMessageDialog(null, Bundle.GlobalEditListPanel_deleteKeywordFail_message(), Bundle.GlobalEditListPanel_deleteKeywordFail_title(), JOptionPane.ERROR_MESSAGE);
                 for (Keyword word : selectedWords) {
@@ -520,13 +508,6 @@
                 }
                 logger.log(Level.SEVERE, "Failed to add keyword to settings.", ex);
             }
-=======
-
-            tableModel.deleteSelected(keywordTable.getSelectedRows());
-            XmlKeywordSearchList.getCurrent().addList(currentKeywordList);
-            setButtonStates();
-            pcs.firePropertyChange(OptionsPanelController.PROP_CHANGED, null, null);
->>>>>>> bdf3482d
         }
     }//GEN-LAST:event_deleteWordButtonActionPerformed
 
@@ -586,20 +567,16 @@
         "GlobalEditListPanel.ingestMessageSettingFail.title=Ingest Messages Setting Change Failed"})
     private void ingestMessagesCheckboxActionPerformed(java.awt.event.ActionEvent evt) {//GEN-FIRST:event_ingestMessagesCheckboxActionPerformed
         currentKeywordList.setIngestMessages(ingestMessagesCheckbox.isSelected());
-<<<<<<< HEAD
         try {
             manager.updateList(currentKeywordList);
+            pcs.firePropertyChange(OptionsPanelController.PROP_CHANGED, null, null);
         } catch (KeywordSearchSettingsManager.KeywordSearchSettingsManagerException ex) {
             JOptionPane.showMessageDialog(null, Bundle.GlobalEditListPanel_ingestMessageSettingFail_message(), Bundle.GlobalEditListPanel_ingestMessageSettingFail_title(), JOptionPane.ERROR_MESSAGE);
             currentKeywordList.setIngestMessages(!ingestMessagesCheckbox.isSelected());
             ingestMessagesCheckbox.setSelected(!ingestMessagesCheckbox.isSelected());
             logger.log(Level.SEVERE, "Failed to add keyword to settings.", ex);
         }
-=======
-        XmlKeywordSearchList updater = XmlKeywordSearchList.getCurrent();
-        updater.addList(currentKeywordList);
-        pcs.firePropertyChange(OptionsPanelController.PROP_CHANGED, null, null);
->>>>>>> bdf3482d
+
     }//GEN-LAST:event_ingestMessagesCheckboxActionPerformed
 
     private void deleteListButtonActionPerformed(java.awt.event.ActionEvent evt) {//GEN-FIRST:event_deleteListButtonActionPerformed
