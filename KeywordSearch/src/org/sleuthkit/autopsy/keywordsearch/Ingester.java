--- conflicted
+++ resolved
@@ -19,14 +19,8 @@
 package org.sleuthkit.autopsy.keywordsearch;
 
 import com.google.common.base.Utf8;
-<<<<<<< HEAD
 import java.io.BufferedReader;
 import java.io.IOException;
-import java.io.InputStream;
-=======
-import java.io.IOException;
-import java.io.Reader;
->>>>>>> a8cfbd1e
 import java.util.HashMap;
 import java.util.Iterator;
 import java.util.Map;
@@ -64,10 +58,7 @@
     private static final SolrFieldsVisitor SOLR_FIELDS_VISITOR = new SolrFieldsVisitor();
     private static Ingester instance;
 
-<<<<<<< HEAD
     private static final int SINGLE_READ_CHARS = 512;
-=======
->>>>>>> a8cfbd1e
 
     private Ingester() {
     }
@@ -145,7 +136,6 @@
      *                  and indexed.
      * @param context   The ingest job context that can be used to cancel this
      *                  process.
-<<<<<<< HEAD
      *
      * @return True if this method executed normally. or False if there was an
      *         unexpected exception. //JMTODO: This policy needs to be reviewed.
@@ -165,9 +155,8 @@
         }
 
         Map<String, String> fields = getContentFields(source);
-        //Get a stream and a reader for that stream
-        try (final InputStream stream = extractor.getInputStream(source);
-                BufferedReader reader = new BufferedReader(extractor.getReader(stream, source));) {
+        //Get a reader for the content of the given source
+        try (BufferedReader reader = new BufferedReader(extractor.getReader(source));) {
             Chunker chunker = new Chunker(reader);
             for (Chunk chunk : chunker) {
                 String chunkId = Server.getChunkIdString(sourceID, numChunks + 1);
@@ -463,169 +452,20 @@
             if (TextUtil.isValidSolrUTF8(sb.charAt(i)) == false) {
                 sb.replace(i, i + 1, "^");
             }
-=======
-     *
-     * @return True if this method executed normally. or False if there was an
-     *         unexpected exception. //JMTODO: This policy needs to be reviewed.
-     *
-     * @throws org.sleuthkit.autopsy.keywordsearch.Ingester.IngesterException
-     */
-    < T extends SleuthkitVisitableItem> boolean indexText(TextExtractor< T> extractor, T source, IngestJobContext context) throws Ingester.IngesterException {
-        final long sourceID = extractor.getID(source);
-        final String sourceName = extractor.getName(source);
-
-        int numChunks = 0; //unknown until chunking is done
-
-        if (extractor.isDisabled()) {
-            /* some Extrctors, notable the strings extractor, have options which
-             * can be configured such that no extraction should be done */
-            return true;
-        }
-
-        Map<String, String> fields = getContentFields(source);
-        //Get a reader for the content of the given source
-        try (Reader reader = extractor.getReader(source);) {
-            Chunker chunker = new Chunker(reader);
-
-            for (Chunk chunk : chunker) {
-                String chunkId = Server.getChunkIdString(sourceID, numChunks + 1);
-                fields.put(Server.Schema.ID.toString(), chunkId);
-                try {
-                    //add the chunk text to Solr index
-                    indexChunk(chunk.getText().toString(), sourceName, fields);
-                    numChunks++;
-                } catch (Ingester.IngesterException ingEx) {
-                    extractor.logWarning("Ingester had a problem with extracted string from file '" //NON-NLS
-                            + sourceName + "' (id: " + sourceID + ").", ingEx);//NON-NLS
-
-                    throw ingEx; //need to rethrow to signal error and move on
-                } catch (Exception ex) {
-                    throw new IngesterException(String.format("Error ingesting (indexing) file chunk: %s", chunkId), ex);
-                }
-            }
-        } catch (IOException ex) {
-            extractor.logWarning("Unable to read content stream from " + sourceID + ": " + sourceName, ex);//NON-NLS
-            return false;
-        } catch (Exception ex) {
-            extractor.logWarning("Unexpected error, can't read content stream from " + sourceID + ": " + sourceName, ex);//NON-NLS
-            return false;
-        } finally {
-            //after all chunks, index just the meta data, including the  numChunks, of the parent file
-            fields.put(Server.Schema.NUM_CHUNKS.toString(), Integer.toString(numChunks));
-            fields.put(Server.Schema.ID.toString(), Long.toString(sourceID)); //reset id field to base document id
-            indexChunk(null, sourceName, fields);
-        }
-
-        return true;
-    }
-
-    /**
-     * Add one chunk as to the Solr index as a seperate sold document.
-     *
-     * TODO see if can use a byte or string streaming way to add content to
-     * /update handler e.g. with XMLUpdateRequestHandler (deprecated in SOlr
-     * 4.0.0), see if possible to stream with UpdateRequestHandler
-     *
-     * @param chunk  The chunk content as a string
-     * @param fields
-     * @param size
-     *
-     * @throws org.sleuthkit.autopsy.keywordsearch.Ingester.IngesterException
-     */
-    private void indexChunk(String chunk, String sourceName, Map<String, String> fields) throws IngesterException {
-        if (fields.get(Server.Schema.IMAGE_ID.toString()) == null) {
-            //JMTODO: actually if the we couldn't get the image id it is set to -1,
-            // but does this really mean we don't want to index it?
-
-            //skip the file, image id unknown
-            //JMTODO: does this need to ne internationalized?
-            String msg = NbBundle.getMessage(Ingester.class,
-                    "Ingester.ingest.exception.unknownImgId.msg", sourceName); //JMTODO: does this need to ne internationalized?
-            logger.log(Level.SEVERE, msg);
-            throw new IngesterException(msg);
-        }
-
-        //Make a SolrInputDocument out of the field map
-        SolrInputDocument updateDoc = new SolrInputDocument();
-        for (String key : fields.keySet()) {
-            updateDoc.addField(key, fields.get(key));
-        }
-        //add the content to the SolrInputDocument
-        //JMTODO: can we just add it to the field map before passing that in?
-        updateDoc.addField(Server.Schema.CONTENT.toString(), chunk);
-
-        try {
-            //TODO: consider timeout thread, or vary socket timeout based on size of indexed content
-            solrServer.addDocument(updateDoc);
-            uncommitedIngests = true;
-
-        } catch (KeywordSearchModuleException ex) {
-            //JMTODO: does this need to ne internationalized?
-            throw new IngesterException(
-                    NbBundle.getMessage(Ingester.class, "Ingester.ingest.exception.err.msg", sourceName), ex);
-        }
-    }
-
-    /**
-     * Tells Solr to commit (necessary before ingested files will appear in
-     * searches)
-     */
-    void commit() {
-        try {
-            solrServer.commit();
-            uncommitedIngests = false;
-        } catch (NoOpenCoreException | SolrServerException ex) {
-            logger.log(Level.WARNING, "Error commiting index", ex); //NON-NLS
-
-        }
-    }
-
-    /**
-     * Visitor used to create fields to send to SOLR index.
-     */
-    static private class SolrFieldsVisitor extends SleuthkitItemVisitor.Default<Map<String, String>> {
-
-        @Override
-        protected Map<String, String> defaultVisit(SleuthkitVisitableItem svi) {
-            return new HashMap<>();
-        }
-
-        @Override
-        public Map<String, String> visit(File f) {
-            return getCommonAndMACTimeFields(f);
-        }
-
-        @Override
-        public Map<String, String> visit(DerivedFile df) {
-            return getCommonAndMACTimeFields(df);
-        }
-
-        @Override
-        public Map<String, String> visit(Directory d) {
-            return getCommonAndMACTimeFields(d);
->>>>>>> a8cfbd1e
         }
         return sb;
     }
 
-<<<<<<< HEAD
     @Override
     public Chunk next() {
         if (endOfReaderReached) {
             throw new NoSuchElementException("There are no more chunks.");
-=======
-        @Override
-        public Map<String, String> visit(LayoutFile lf) {
-            // layout files do not have times
-            return getCommonFields(lf);
->>>>>>> a8cfbd1e
         }
         //reset state for the next chunk
         currentChunk = new StringBuilder();
         chunkSizeBytes = 0;
         baseChunkSizeChars = 0;
 
-<<<<<<< HEAD
         try {
             readBaseChunk();
             baseChunkSizeChars = currentChunk.length();
@@ -644,82 +484,12 @@
             /* if we have reached the end of the content,we won't make another
              * overlapping chunk, so the base chunk can be extended to the end. */
             baseChunkSizeChars = currentChunk.length();
-=======
-        @Override
-        public Map<String, String> visit(LocalFile lf) {
-            return getCommonAndMACTimeFields(lf);
-        }
-
-        @Override
-        public Map<String, String> visit(SlackFile f) {
-            return getCommonAndMACTimeFields(f);
-        }
-
-        /**
-         * Get the field map for AbstractFiles that includes MAC times and the
-         * fields that are common to all file classes.
-         *
-         * @param file The file to get fields for
-         *
-         * @return The field map, including MAC times and common fields, for the
-         *         give file.
-         */
-        private Map<String, String> getCommonAndMACTimeFields(AbstractFile file) {
-            Map<String, String> params = getCommonFields(file);
-            params.put(Server.Schema.CTIME.toString(), ContentUtils.getStringTimeISO8601(file.getCtime(), file));
-            params.put(Server.Schema.ATIME.toString(), ContentUtils.getStringTimeISO8601(file.getAtime(), file));
-            params.put(Server.Schema.MTIME.toString(), ContentUtils.getStringTimeISO8601(file.getMtime(), file));
-            params.put(Server.Schema.CRTIME.toString(), ContentUtils.getStringTimeISO8601(file.getCrtime(), file));
-            return params;
-        }
-
-        /**
-         * Get the field map for AbstractFiles that is common to all file
-         * classes
-         *
-         * @param file The file to get fields for
-         *
-         * @return The field map of fields that are common to all file classes.
-         */
-        private Map<String, String> getCommonFields(AbstractFile af) {
-            Map<String, String> params = new HashMap<>();
-            params.put(Server.Schema.ID.toString(), Long.toString(af.getId()));
-            try {
-                params.put(Server.Schema.IMAGE_ID.toString(), Long.toString(af.getDataSource().getId()));
-            } catch (TskCoreException ex) {
-                logger.log(Level.SEVERE, "Could not get data source id to properly index the file " + af.getId(), ex); //NON-NLS
-                params.put(Server.Schema.IMAGE_ID.toString(), Long.toString(-1));
-            }
-            params.put(Server.Schema.FILE_NAME.toString(), af.getName());
-            return params;
-        }
-
-        /**
-         * Get the field map for artifacts.
-         *
-         * @param artifact The artifact to get fields for.
-         *
-         * @return The field map for the given artifact.
-         */
-        @Override
-        public Map<String, String> visit(BlackboardArtifact artifact) {
-            Map<String, String> params = new HashMap<>();
-            params.put(Server.Schema.ID.toString(), Long.toString(artifact.getArtifactID()));
-            try {
-                params.put(Server.Schema.IMAGE_ID.toString(), Long.toString(ArtifactTextExtractor.getDataSource(artifact).getId()));
-            } catch (TskCoreException ex) {
-                logger.log(Level.SEVERE, "Could not get data source id to properly index the artifact " + artifact.getArtifactID(), ex); //NON-NLS
-                params.put(Server.Schema.IMAGE_ID.toString(), Long.toString(-1));
-            }
-            return params;
->>>>>>> a8cfbd1e
         }
         //sanitize the text and return a Chunk object, that includes the base chunk length.
         return new Chunk(sanitizeToUTF8(currentChunk), baseChunkSizeChars);
     }
 
     /**
-<<<<<<< HEAD
      * Read the base chunk from the reader, and attempt to break at whitespace.
      *
      * @throws IOException if there is a problem reading from the reader.
@@ -797,62 +567,8 @@
     Chunk(StringBuilder sb, int baseChunkLength) {
         this.sb = sb;
         this.chunksize = baseChunkLength;
-=======
-     * Indicates that there was an error with the specific ingest operation, but
-     * it's still okay to continue ingesting files.
-     */
-    static class IngesterException extends Exception {
-
-        private static final long serialVersionUID = 1L;
-
-        IngesterException(String message, Throwable ex) {
-            super(message, ex);
-        }
-
-        IngesterException(String message) {
-            super(message);
-        }
-    }
-
-}
-
-class Chunk {
-    private final StringBuilder sb;
-    private final int chunksize;
-
-    Chunk(StringBuilder sb, int chunksize) {
-        this.sb = sb;
-        this.chunksize = chunksize;
-    }
-
-    StringBuilder getText() {
-        return sb;
-    }
-
-    int getSize() {
-        return chunksize;
->>>>>>> a8cfbd1e
-    }
-}
-
-/**
- * Encapsulates the content chunking algorithm in implementation of the Iterator
- * interface.
- */
-class Chunker implements Iterator<Chunk>, Iterable<Chunk> {
-
-    private static final int INITIAL_CHUNK_SIZE = 32 * 1024; //bytes
-    private static final int SINGLE_READ_CHARS = 1024;
-
-    private int chunkSizeBytes = 0;  // the size in bytes of chunk (so far)
-    private int charsRead = 0;  // number of chars read in the most recent read operation
-    private boolean whitespace = false;
-    private char[] tempChunkBuf;
-    private StringBuilder chunkText;
-    private boolean endOfContent = false;
-    private final Reader reader;
-
-<<<<<<< HEAD
+    }
+
     @Override
     public String toString() {
         return sb.toString();
@@ -860,110 +576,5 @@
 
     int getBaseChunkLength() {
         return chunksize;
-=======
-    /**
-     * Create a Chunker that will chunk the content of the given Reader.
-     *
-     * @param reader The content to chunk.
-     */
-    Chunker(Reader reader) {
-        this.reader = reader;
-    }
-
-    @Override
-    public Iterator<Chunk> iterator() {
-        return this;
-    }
-
-    /**
-     * Are there any more chunks available from this chunker?
-     *
-     *
-     * @return true if there are more chunks available.
-     */
-    @Override
-    public boolean hasNext() {
-        return endOfContent == false;
-    }
-
-    @Override
-    public Chunk next() {
-        if (hasNext()) {
-            chunkText = new StringBuilder();
-            tempChunkBuf = new char[SINGLE_READ_CHARS];
-            chunkSizeBytes = 0;
-            //read chars up to initial chunk size
-            while (chunkSizeBytes < INITIAL_CHUNK_SIZE && endOfContent == false) {
-                try {
-                    charsRead = reader.read(tempChunkBuf, 0, SINGLE_READ_CHARS);
-                } catch (IOException ex) {
-                    throw new RuntimeException("IOException while attempting to read chunk.", ex);
-                }
-                    if (-1 == charsRead) {
-                        //this is the last chunk
-                        endOfContent = true;
-                    } else {
-                        String chunkSegment = new String(tempChunkBuf, 0, charsRead);
-                        chunkSizeBytes += Utf8.encodedLength(chunkSegment);
-                        chunkText.append(chunkSegment);
-                    }
-
-            }
-            if (false == endOfContent) {
-                endOfContent = readChunkUntilWhiteSpace();
-            }
-            return new Chunk(sanitizeToUTF8(chunkText), chunkSizeBytes);
-        } else {
-            throw new NoSuchElementException("There are no more chunks.");
-        }
-    }
-
-
-    private boolean readChunkUntilWhiteSpace() {
-        charsRead = 0;
-        whitespace = false;
-        //if we haven't reached the end of the file,
-        //try to read char-by-char until whitespace to not break words
-        while ((chunkSizeBytes < INITIAL_CHUNK_SIZE)
-                && (false == whitespace)) {
-            try {
-                charsRead = reader.read(tempChunkBuf, 0, 1);
-            } catch (IOException ex) {
-                throw new RuntimeException("IOException while attempting to read chunk until whitespace.", ex);
-            }
-            if (-1 == charsRead) {
-                //this is the last chunk
-                return true;
-            } else {
-                whitespace = Character.isWhitespace(tempChunkBuf[0]);
-                String chunkSegment = new String(tempChunkBuf, 0, 1);
-                chunkSizeBytes += Utf8.encodedLength(chunkSegment);
-                chunkText.append(chunkSegment);
-            }
-        }
-        return false;
-    }
-
-    /**
-     * Sanitize the given StringBuilder by replacing non-UTF-8 characters with
-     * caret '^'
-     *
-     * @param sb the StringBuilder to sanitize
-     *
-     * //JMTODO: use Charsequence.chars() or codePoints() and then a mapping
-     * function?
-     */
-    private static StringBuilder sanitizeToUTF8(StringBuilder sb) {
-        final int length = sb.length();
-
-        // Sanitize by replacing non-UTF-8 characters with caret '^'
-        for (int i = 0; i < length; i++) {
-            if (TextUtil.isValidSolrUTF8(sb.charAt(i)) == false) {
-                sb.replace(i, i + 1, "^");
-
-            }
-        }
-        return sb;
->>>>>>> a8cfbd1e
     }
 }