--- conflicted
+++ resolved
@@ -133,26 +133,8 @@
 
     //private constructor to ensure singleton instance 
     private KeywordSearchIngestModule() {
-<<<<<<< HEAD
         //set default script 
-        
-
-     if(ModuleSettings.getConfigSetting(KeywordSearchSettings.PROPERTIES_OPTIONS, AbstractFileExtract.ExtractOptions.EXTRACT_UTF8.toString()) == null){
-         KeywordSearchSettings.stringExtractOptions.put(AbstractFileExtract.ExtractOptions.EXTRACT_UTF8.toString(), Boolean.TRUE.toString());
-         
-     }
-     if(ModuleSettings.getConfigSetting(KeywordSearchSettings.PROPERTIES_SCRIPTS, SCRIPT.LATIN_1.name()) == null){
-        ModuleSettings.setConfigSetting(KeywordSearchSettings.PROPERTIES_SCRIPTS, SCRIPT.LATIN_1.name(), Boolean.toString(true));
-        KeywordSearchSettings.stringExtractScripts.add(SCRIPT.LATIN_1);
-     }
-     if(ModuleSettings.getConfigSetting(KeywordSearchSettings.PROPERTIES_OPTIONS, AbstractFileExtract.ExtractOptions.EXTRACT_UTF16.toString()) == null){
-        KeywordSearchSettings.stringExtractOptions.put(AbstractFileExtract.ExtractOptions.EXTRACT_UTF16.toString(), Boolean.TRUE.toString());
-     }
-
-     
-=======
         KeywordSearchSettings.setDefaults();
->>>>>>> 811c6de3
     }
 
     /**
