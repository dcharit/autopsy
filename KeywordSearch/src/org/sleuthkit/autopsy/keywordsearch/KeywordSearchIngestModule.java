--- conflicted
+++ resolved
@@ -138,7 +138,7 @@
     private KeywordSearchIngestModule() {
         //set default script 
         
-<<<<<<< HEAD
+
      if(ModuleSettings.getConfigSetting(PROP_OPTIONS, AbstractFileExtract.ExtractOptions.EXTRACT_UTF8.toString()) == null){
          KeywordSearchSettings.stringExtractOptions.put(AbstractFileExtract.ExtractOptions.EXTRACT_UTF8.toString(), Boolean.TRUE.toString());
          
@@ -150,18 +150,7 @@
      if(ModuleSettings.getConfigSetting(PROP_OPTIONS, AbstractFileExtract.ExtractOptions.EXTRACT_UTF16.toString()) == null){
         KeywordSearchSettings.stringExtractOptions.put(AbstractFileExtract.ExtractOptions.EXTRACT_UTF16.toString(), Boolean.TRUE.toString());
      }
-=======
-        if(ModuleSettings.getConfigSetting(PROP_OPTIONS, AbstractFileExtract.ExtractOptions.EXTRACT_UTF8.toString()) == null){
-            stringExtractOptions.put(AbstractFileExtract.ExtractOptions.EXTRACT_UTF8.toString(), Boolean.TRUE.toString());
-        }
-        if(ModuleSettings.getConfigSetting(PROP_SCRIPTS, SCRIPT.LATIN_1.name()) == null){
-           ModuleSettings.setConfigSetting(PROP_SCRIPTS, SCRIPT.LATIN_1.name(), Boolean.toString(true));
-           stringExtractScripts.add(SCRIPT.LATIN_1);
-        }
-        if(ModuleSettings.getConfigSetting(PROP_OPTIONS, AbstractFileExtract.ExtractOptions.EXTRACT_UTF16.toString()) == null){
-           stringExtractOptions.put(AbstractFileExtract.ExtractOptions.EXTRACT_UTF16.toString(), Boolean.TRUE.toString());
-        }
->>>>>>> f505f66d
+
      
     }
 
