--- conflicted
+++ resolved
@@ -1,368 +1,364 @@
-/*
- * Autopsy Forensic Browser
- *
- * Copyright 2011-2018 Basis Technology Corp.
- * Contact: carrier <at> sleuthkit <dot> org
- *
- * Licensed under the Apache License, Version 2.0 (the "License");
- * you may not use this file except in compliance with the License.
- * You may obtain a copy of the License at
- *
- *     http://www.apache.org/licenses/LICENSE-2.0
- *
- * Unless required by applicable law or agreed to in writing, software
- * distributed under the License is distributed on an "AS IS" BASIS,
- * WITHOUT WARRANTIES OR CONDITIONS OF ANY KIND, either express or implied.
- * See the License for the specific language governing permissions and
- * limitations under the License.
- */
-package org.sleuthkit.autopsy.keywordsearch;
-
-import java.util.ArrayList;
-import java.util.Collection;
-import java.util.HashMap;
-import java.util.List;
-import java.util.Map;
-import java.util.Set;
-import java.util.logging.Level;
-import javax.swing.SwingWorker;
-import org.apache.commons.lang.StringUtils;
-import org.netbeans.api.progress.ProgressHandle;
-import org.netbeans.api.progress.aggregate.ProgressContributor;
-import org.openide.util.NbBundle;
-import org.sleuthkit.autopsy.casemodule.Case;
-import org.sleuthkit.autopsy.casemodule.NoCurrentCaseException;
-import org.sleuthkit.autopsy.coreutils.EscapeUtil;
-import org.sleuthkit.autopsy.coreutils.Logger;
-import org.sleuthkit.autopsy.ingest.IngestMessage;
-import org.sleuthkit.autopsy.ingest.IngestServices;;
-import org.sleuthkit.datamodel.AbstractFile;
-import org.sleuthkit.datamodel.Blackboard;
-import org.sleuthkit.datamodel.BlackboardArtifact;
-import org.sleuthkit.datamodel.BlackboardAttribute;
-import org.sleuthkit.datamodel.Content;
-import org.sleuthkit.datamodel.SleuthkitCase;
-import org.sleuthkit.datamodel.TskCoreException;
-
-/**
- * Stores and processes the results of a keyword search query. Processing
- * includes posting keyword hit artifacts to the blackboard, sending messages
- * about the search hits to the ingest inbox, and publishing an event to notify
- * subscribers of the blackboard posts.
- */
-class QueryResults {
-
-    private static final Logger logger = Logger.getLogger(QueryResults.class.getName());
-    private static final String MODULE_NAME = KeywordSearchModuleFactory.getModuleName();
-    private final KeywordSearchQuery query;
-    private final Map<Keyword, List<KeywordHit>> results = new HashMap<>();
-
-    /**
-     * Constructs a object that stores and processes the results of a keyword
-     * search query. Processing includes adding keyword hit artifacts to the
-     * blackboard, sending messages about the search hits to the ingest inbox,
-     * and publishing an event to notify subscribers of the blackboard posts.
-     *
-     * The KeywordSearchQuery is used to do the blackboard posts.
-     * 
-     * @param query The query.
-     */
-    QueryResults(KeywordSearchQuery query) {
-        this.query = query;
-    }
-
-    /**
-     * Gets the keyword search query that generated the results stored in this
-     * object.
-     *
-     * @return The query.
-     */
-    KeywordSearchQuery getQuery() {
-        return query;
-    }
-
-    /**
-     * Adds the keyword hits for a keyword to the hits that are stored in this
-     * object. All calls to this method MUST be completed before calling the
-     * process method.
-     *
-     * @param keyword The keyword,
-     * @param hits    The hits.
-     */
-    void addResult(Keyword keyword, List<KeywordHit> hits) {
-        results.put(keyword, hits);
-    }
-
-    /**
-     * Gets the keyword hits stored in this object for a given keyword.
-     *
-     * @param keyword The keyword.
-     *
-     * @return The keyword hits.
-     */
-    List<KeywordHit> getResults(Keyword keyword) {
-        return results.get(keyword);
-    }
-
-    /**
-     * Gets the set of unique keywords for which keyword hits have been stored
-     * in this object.
-     *
-     * @return
-     */
-    Set<Keyword> getKeywords() {
-        return results.keySet();
-    }
-
-    /**
-     * Processes the keyword hits stored in this object by adding keyword hit
-     * artifacts to the blackboard, sending messages about the search hits to
-     * the ingest inbox, and publishing an event to notify subscribers of the
-     * blackboard posts.
-     *
-     * Makes one artifact per keyword per searched text source object (file or
-     * artifact), i.e., if a keyword is found several times in the text
-     * extracted from the source object, only one artifact is created.
-     *
-     * This method ASSUMES that the processing is being done using a SwingWorker
-     * that should be checked for task cancellation.
-     *
-     * All calls to the addResult method MUST be completed before calling this
-     * method.
-     *
-     * @param progress    A progress indicator that reports the number of
-     *                    keywords processed. Can be null.
-     * @param subProgress A progress contributor that reports the keyword
-     *                    currently being processed. Can be null.
-     * @param worker      The SwingWorker that is being used to do the
-     *                    processing, will be checked for task cancellation
-     *                    before processing each keyword.
-     * @param notifyInbox Whether or not to write a message to the ingest
-     *                    messages inbox if there is a keyword hit in the text
-     *                    exrtacted from the text source object.
-     * @param saveResults Flag whether to save search results as KWS artifacts.
-     *
-     */
-    void process(ProgressHandle progress, ProgressContributor subProgress, SwingWorker<?, ?> worker, boolean notifyInbox, boolean saveResults) {
-        /*
-         * Initialize the progress indicator to the number of keywords that will
-         * be processed.
-         */
-        if (null != progress) {
-            progress.start(getKeywords().size());
-        }
-
-        /*
-         * Process the keyword hits for each keyword.
-         */
-        int keywordsProcessed = 0;
-        final Collection<BlackboardArtifact> hitArtifacts = new ArrayList<>();
-        for (final Keyword keyword : getKeywords()) {
-            /*
-             * Cancellation check.
-             */
-            if (worker.isCancelled()) {
-                logger.log(Level.INFO, "Processing cancelled, exiting before processing search term {0}", keyword.getSearchTerm()); //NON-NLS
-                break;
-            }
-
-            /*
-             * Update the progress indicator and the show the current keyword
-             * via the progress contributor.
-             */
-            if (progress != null) {
-                progress.progress(keyword.toString(), keywordsProcessed);
-            }
-            if (subProgress != null) {
-                String hitDisplayStr = keyword.getSearchTerm();
-                if (hitDisplayStr.length() > 50) {
-                    hitDisplayStr = hitDisplayStr.substring(0, 49) + "...";
-                }
-                subProgress.progress(query.getKeywordList().getName() + ": " + hitDisplayStr, keywordsProcessed);
-            }
-
-            /*
-             * Reduce the hits for this keyword to one hit per text source
-             * object so that only one hit artifact is generated per text source
-             * object, no matter how many times the keyword was actually found.
-             */
-            for (KeywordHit hit : getOneHitPerTextSourceObject(keyword)) {
-                /*
-                 * Get a snippet (preview) for the hit. Regex queries always
-                 * have snippets made from the content_str pulled back from Solr
-                 * for executing the search. Other types of queries may or may
-                 * not have snippets yet.
-                 */
-                String snippet = hit.getSnippet();
-                if (StringUtils.isBlank(snippet)) {
-                    final String snippetQuery = KeywordSearchUtil.escapeLuceneQuery(keyword.getSearchTerm());
-                    try {
-                        snippet = LuceneQuery.querySnippet(snippetQuery, hit.getSolrObjectId(), hit.getChunkId(), !query.isLiteral(), true);
-                    } catch (NoOpenCoreException e) {
-                        logger.log(Level.SEVERE, "Solr core closed while executing snippet query " + snippetQuery, e); //NON-NLS
-                        break; // Stop processing.
-                    } catch (Exception e) {
-                        logger.log(Level.SEVERE, "Error executing snippet query " + snippetQuery, e); //NON-NLS
-                        continue; // Try processing the next hit.
-                    }
-                }
-
-                /*
-                 * Get the content (file or artifact) that is the text source
-                 * for the hit.
-                 */
-                Content content = null;
-                try {
-                    SleuthkitCase tskCase = Case.getCurrentCaseThrows().getSleuthkitCase();
-                    content = tskCase.getContentById(hit.getContentID());
-                } catch (TskCoreException | NoCurrentCaseException tskCoreException) {
-                    logger.log(Level.SEVERE, "Failed to get text source object for keyword hit", tskCoreException); //NON-NLS
-                }
-                
-<<<<<<< HEAD
-                if ((saveResults) && (content != null)) {
-=======
-                if ((content != null) && saveResults) {
->>>>>>> 2e6ce836
-                    /*
-                    * Post an artifact for the hit to the blackboard.
-                     */
-                    BlackboardArtifact artifact = query.createKeywordHitArtifact(content, keyword, hit, snippet, query.getKeywordList().getName());
-
-                    /*
-                    * Send an ingest inbox message for the hit.
-                     */
-                    if (null != artifact) {
-                        hitArtifacts.add(artifact);
-                        if (notifyInbox) {
-                            try {
-                                writeSingleFileInboxMessage(artifact, content);
-                            } catch (TskCoreException ex) {
-                                logger.log(Level.SEVERE, "Error sending message to ingest messages inbox", ex); //NON-NLS
-                            }
-                        }
-                    }
-                }
-            }
-
-            ++keywordsProcessed;
-        }
-
-        /*
-         * Post the artifacts to the blackboard which will publish an event to
-         * notify subscribers of the new artifacts.
-         */
-        if (!hitArtifacts.isEmpty()) {
-            try {
-                SleuthkitCase tskCase = Case.getCurrentCaseThrows().getSleuthkitCase();
-                Blackboard blackboard = tskCase.getBlackboard();
-
-                blackboard.postArtifacts(hitArtifacts, MODULE_NAME);
-            } catch (NoCurrentCaseException | Blackboard.BlackboardException ex) {
-                logger.log(Level.SEVERE, "Failed to post KWH artifact to blackboard.", ex); //NON-NLS
-            }
-        }
-    }
-
-    /**
-     * Reduce the hits for a given keyword to one hit per text source object so
-     * that only one hit artifact is generated per text source object, no matter
-     * how many times the keyword was actually found.
-     *
-     * @param keyword The keyword.
-     *
-     * @return Collection<KeywordHit> The reduced set of keyword hits.
-     */
-    private Collection<KeywordHit> getOneHitPerTextSourceObject(Keyword keyword) {
-        /*
-         * For each Solr document (chunk) for a text source object, return only
-         * a single keyword hit from the first chunk of text (the one with the
-         * lowest chunk id).
-         */
-        HashMap< Long, KeywordHit> hits = new HashMap<>();
-        getResults(keyword).forEach((hit) -> {
-            if (!hits.containsKey(hit.getSolrObjectId())) {
-                hits.put(hit.getSolrObjectId(), hit);
-            } else if (hit.getChunkId() < hits.get(hit.getSolrObjectId()).getChunkId()) {
-                hits.put(hit.getSolrObjectId(), hit);
-            }
-        });
-        return hits.values();
-    }
-
-    /**
-     * Send an ingest inbox message indicating that there was a keyword hit in
-     * the given text source object.
-     *
-     * @param artifact   The keyword hit artifact for the hit.
-     * @param hitContent The text source object.
-     *
-     * @throws TskCoreException If there is a problem generating or send the
-     *                          inbox message.
-     */
-    private void writeSingleFileInboxMessage(BlackboardArtifact artifact, Content hitContent) throws TskCoreException {
-        StringBuilder subjectSb = new StringBuilder(1024);
-        if (!query.isLiteral()) {
-            subjectSb.append(NbBundle.getMessage(this.getClass(), "KeywordSearchIngestModule.regExpHitLbl"));
-        } else {
-            subjectSb.append(NbBundle.getMessage(this.getClass(), "KeywordSearchIngestModule.kwHitLbl"));
-        }
-
-        StringBuilder detailsSb = new StringBuilder(1024);
-        String uniqueKey = null;
-        BlackboardAttribute attr = artifact.getAttribute(new BlackboardAttribute.Type(BlackboardAttribute.ATTRIBUTE_TYPE.TSK_KEYWORD));
-        if (attr != null) {
-            final String keyword = attr.getValueString();
-            subjectSb.append(keyword);
-            uniqueKey = keyword.toLowerCase();
-            detailsSb.append("<table border='0' cellpadding='4' width='280'>"); //NON-NLS
-            detailsSb.append("<tr>"); //NON-NLS
-            detailsSb.append(NbBundle.getMessage(this.getClass(), "KeywordSearchIngestModule.kwHitThLbl"));
-            detailsSb.append("<td>").append(EscapeUtil.escapeHtml(keyword)).append("</td>"); //NON-NLS
-            detailsSb.append("</tr>"); //NON-NLS
-        }
-
-        //preview
-        attr = artifact.getAttribute(new BlackboardAttribute.Type(BlackboardAttribute.ATTRIBUTE_TYPE.TSK_KEYWORD_PREVIEW));
-        if (attr != null) {
-            detailsSb.append("<tr>"); //NON-NLS
-            detailsSb.append(NbBundle.getMessage(this.getClass(), "KeywordSearchIngestModule.previewThLbl"));
-            detailsSb.append("<td>").append(EscapeUtil.escapeHtml(attr.getValueString())).append("</td>"); //NON-NLS
-            detailsSb.append("</tr>"); //NON-NLS
-        }
-
-        //file
-        detailsSb.append("<tr>"); //NON-NLS
-        detailsSb.append(NbBundle.getMessage(this.getClass(), "KeywordSearchIngestModule.fileThLbl"));
-        if (hitContent instanceof AbstractFile) {
-            AbstractFile hitFile = (AbstractFile) hitContent;
-            detailsSb.append("<td>").append(hitFile.getParentPath()).append(hitFile.getName()).append("</td>"); //NON-NLS
-        } else {
-            detailsSb.append("<td>").append(hitContent.getName()).append("</td>"); //NON-NLS
-        }
-        detailsSb.append("</tr>"); //NON-NLS
-
-        //list
-        attr = artifact.getAttribute(new BlackboardAttribute.Type(BlackboardAttribute.ATTRIBUTE_TYPE.TSK_SET_NAME));
-        if (attr != null) {
-            detailsSb.append("<tr>"); //NON-NLS
-            detailsSb.append(NbBundle.getMessage(this.getClass(), "KeywordSearchIngestModule.listThLbl"));
-            detailsSb.append("<td>").append(attr.getValueString()).append("</td>"); //NON-NLS
-            detailsSb.append("</tr>"); //NON-NLS
-        }
-
-        //regex
-        if (!query.isLiteral()) {
-            attr = artifact.getAttribute(new BlackboardAttribute.Type(BlackboardAttribute.ATTRIBUTE_TYPE.TSK_KEYWORD_REGEXP));
-            if (attr != null) {
-                detailsSb.append("<tr>"); //NON-NLS
-                detailsSb.append(NbBundle.getMessage(this.getClass(), "KeywordSearchIngestModule.regExThLbl"));
-                detailsSb.append("<td>").append(attr.getValueString()).append("</td>"); //NON-NLS
-                detailsSb.append("</tr>"); //NON-NLS
-            }
-        }
-        detailsSb.append("</table>"); //NON-NLS
-
-        IngestServices.getInstance().postMessage(IngestMessage.createDataMessage(MODULE_NAME, subjectSb.toString(), detailsSb.toString(), uniqueKey, artifact));
-    }
-}+/*
+ * Autopsy Forensic Browser
+ *
+ * Copyright 2011-2018 Basis Technology Corp.
+ * Contact: carrier <at> sleuthkit <dot> org
+ *
+ * Licensed under the Apache License, Version 2.0 (the "License");
+ * you may not use this file except in compliance with the License.
+ * You may obtain a copy of the License at
+ *
+ *     http://www.apache.org/licenses/LICENSE-2.0
+ *
+ * Unless required by applicable law or agreed to in writing, software
+ * distributed under the License is distributed on an "AS IS" BASIS,
+ * WITHOUT WARRANTIES OR CONDITIONS OF ANY KIND, either express or implied.
+ * See the License for the specific language governing permissions and
+ * limitations under the License.
+ */
+package org.sleuthkit.autopsy.keywordsearch;
+
+import java.util.ArrayList;
+import java.util.Collection;
+import java.util.HashMap;
+import java.util.List;
+import java.util.Map;
+import java.util.Set;
+import java.util.logging.Level;
+import javax.swing.SwingWorker;
+import org.apache.commons.lang.StringUtils;
+import org.netbeans.api.progress.ProgressHandle;
+import org.netbeans.api.progress.aggregate.ProgressContributor;
+import org.openide.util.NbBundle;
+import org.sleuthkit.autopsy.casemodule.Case;
+import org.sleuthkit.autopsy.casemodule.NoCurrentCaseException;
+import org.sleuthkit.autopsy.coreutils.EscapeUtil;
+import org.sleuthkit.autopsy.coreutils.Logger;
+import org.sleuthkit.autopsy.ingest.IngestMessage;
+import org.sleuthkit.autopsy.ingest.IngestServices;;
+import org.sleuthkit.datamodel.AbstractFile;
+import org.sleuthkit.datamodel.Blackboard;
+import org.sleuthkit.datamodel.BlackboardArtifact;
+import org.sleuthkit.datamodel.BlackboardAttribute;
+import org.sleuthkit.datamodel.Content;
+import org.sleuthkit.datamodel.SleuthkitCase;
+import org.sleuthkit.datamodel.TskCoreException;
+
+/**
+ * Stores and processes the results of a keyword search query. Processing
+ * includes posting keyword hit artifacts to the blackboard, sending messages
+ * about the search hits to the ingest inbox, and publishing an event to notify
+ * subscribers of the blackboard posts.
+ */
+class QueryResults {
+
+    private static final Logger logger = Logger.getLogger(QueryResults.class.getName());
+    private static final String MODULE_NAME = KeywordSearchModuleFactory.getModuleName();
+    private final KeywordSearchQuery query;
+    private final Map<Keyword, List<KeywordHit>> results = new HashMap<>();
+
+    /**
+     * Constructs a object that stores and processes the results of a keyword
+     * search query. Processing includes adding keyword hit artifacts to the
+     * blackboard, sending messages about the search hits to the ingest inbox,
+     * and publishing an event to notify subscribers of the blackboard posts.
+     *
+     * The KeywordSearchQuery is used to do the blackboard posts.
+     * 
+     * @param query The query.
+     */
+    QueryResults(KeywordSearchQuery query) {
+        this.query = query;
+    }
+
+    /**
+     * Gets the keyword search query that generated the results stored in this
+     * object.
+     *
+     * @return The query.
+     */
+    KeywordSearchQuery getQuery() {
+        return query;
+    }
+
+    /**
+     * Adds the keyword hits for a keyword to the hits that are stored in this
+     * object. All calls to this method MUST be completed before calling the
+     * process method.
+     *
+     * @param keyword The keyword,
+     * @param hits    The hits.
+     */
+    void addResult(Keyword keyword, List<KeywordHit> hits) {
+        results.put(keyword, hits);
+    }
+
+    /**
+     * Gets the keyword hits stored in this object for a given keyword.
+     *
+     * @param keyword The keyword.
+     *
+     * @return The keyword hits.
+     */
+    List<KeywordHit> getResults(Keyword keyword) {
+        return results.get(keyword);
+    }
+
+    /**
+     * Gets the set of unique keywords for which keyword hits have been stored
+     * in this object.
+     *
+     * @return
+     */
+    Set<Keyword> getKeywords() {
+        return results.keySet();
+    }
+
+    /**
+     * Processes the keyword hits stored in this object by adding keyword hit
+     * artifacts to the blackboard, sending messages about the search hits to
+     * the ingest inbox, and publishing an event to notify subscribers of the
+     * blackboard posts.
+     *
+     * Makes one artifact per keyword per searched text source object (file or
+     * artifact), i.e., if a keyword is found several times in the text
+     * extracted from the source object, only one artifact is created.
+     *
+     * This method ASSUMES that the processing is being done using a SwingWorker
+     * that should be checked for task cancellation.
+     *
+     * All calls to the addResult method MUST be completed before calling this
+     * method.
+     *
+     * @param progress    A progress indicator that reports the number of
+     *                    keywords processed. Can be null.
+     * @param subProgress A progress contributor that reports the keyword
+     *                    currently being processed. Can be null.
+     * @param worker      The SwingWorker that is being used to do the
+     *                    processing, will be checked for task cancellation
+     *                    before processing each keyword.
+     * @param notifyInbox Whether or not to write a message to the ingest
+     *                    messages inbox if there is a keyword hit in the text
+     *                    exrtacted from the text source object.
+     * @param saveResults Flag whether to save search results as KWS artifacts.
+     *
+     */
+    void process(ProgressHandle progress, ProgressContributor subProgress, SwingWorker<?, ?> worker, boolean notifyInbox, boolean saveResults) {
+        /*
+         * Initialize the progress indicator to the number of keywords that will
+         * be processed.
+         */
+        if (null != progress) {
+            progress.start(getKeywords().size());
+        }
+
+        /*
+         * Process the keyword hits for each keyword.
+         */
+        int keywordsProcessed = 0;
+        final Collection<BlackboardArtifact> hitArtifacts = new ArrayList<>();
+        for (final Keyword keyword : getKeywords()) {
+            /*
+             * Cancellation check.
+             */
+            if (worker.isCancelled()) {
+                logger.log(Level.INFO, "Processing cancelled, exiting before processing search term {0}", keyword.getSearchTerm()); //NON-NLS
+                break;
+            }
+
+            /*
+             * Update the progress indicator and the show the current keyword
+             * via the progress contributor.
+             */
+            if (progress != null) {
+                progress.progress(keyword.toString(), keywordsProcessed);
+            }
+            if (subProgress != null) {
+                String hitDisplayStr = keyword.getSearchTerm();
+                if (hitDisplayStr.length() > 50) {
+                    hitDisplayStr = hitDisplayStr.substring(0, 49) + "...";
+                }
+                subProgress.progress(query.getKeywordList().getName() + ": " + hitDisplayStr, keywordsProcessed);
+            }
+
+            /*
+             * Reduce the hits for this keyword to one hit per text source
+             * object so that only one hit artifact is generated per text source
+             * object, no matter how many times the keyword was actually found.
+             */
+            for (KeywordHit hit : getOneHitPerTextSourceObject(keyword)) {
+                /*
+                 * Get a snippet (preview) for the hit. Regex queries always
+                 * have snippets made from the content_str pulled back from Solr
+                 * for executing the search. Other types of queries may or may
+                 * not have snippets yet.
+                 */
+                String snippet = hit.getSnippet();
+                if (StringUtils.isBlank(snippet)) {
+                    final String snippetQuery = KeywordSearchUtil.escapeLuceneQuery(keyword.getSearchTerm());
+                    try {
+                        snippet = LuceneQuery.querySnippet(snippetQuery, hit.getSolrObjectId(), hit.getChunkId(), !query.isLiteral(), true);
+                    } catch (NoOpenCoreException e) {
+                        logger.log(Level.SEVERE, "Solr core closed while executing snippet query " + snippetQuery, e); //NON-NLS
+                        break; // Stop processing.
+                    } catch (Exception e) {
+                        logger.log(Level.SEVERE, "Error executing snippet query " + snippetQuery, e); //NON-NLS
+                        continue; // Try processing the next hit.
+                    }
+                }
+
+                /*
+                 * Get the content (file or artifact) that is the text source
+                 * for the hit.
+                 */
+                Content content = null;
+                try {
+                    SleuthkitCase tskCase = Case.getCurrentCaseThrows().getSleuthkitCase();
+                    content = tskCase.getContentById(hit.getContentID());
+                } catch (TskCoreException | NoCurrentCaseException tskCoreException) {
+                    logger.log(Level.SEVERE, "Failed to get text source object for keyword hit", tskCoreException); //NON-NLS
+                }
+                
+                if ((content != null) && saveResults) {
+                    /*
+                    * Post an artifact for the hit to the blackboard.
+                     */
+                    BlackboardArtifact artifact = query.createKeywordHitArtifact(content, keyword, hit, snippet, query.getKeywordList().getName());
+
+                    /*
+                    * Send an ingest inbox message for the hit.
+                     */
+                    if (null != artifact) {
+                        hitArtifacts.add(artifact);
+                        if (notifyInbox) {
+                            try {
+                                writeSingleFileInboxMessage(artifact, content);
+                            } catch (TskCoreException ex) {
+                                logger.log(Level.SEVERE, "Error sending message to ingest messages inbox", ex); //NON-NLS
+                            }
+                        }
+                    }
+                }
+            }
+
+            ++keywordsProcessed;
+        }
+
+        /*
+         * Post the artifacts to the blackboard which will publish an event to
+         * notify subscribers of the new artifacts.
+         */
+        if (!hitArtifacts.isEmpty()) {
+            try {
+                SleuthkitCase tskCase = Case.getCurrentCaseThrows().getSleuthkitCase();
+                Blackboard blackboard = tskCase.getBlackboard();
+
+                blackboard.postArtifacts(hitArtifacts, MODULE_NAME);
+            } catch (NoCurrentCaseException | Blackboard.BlackboardException ex) {
+                logger.log(Level.SEVERE, "Failed to post KWH artifact to blackboard.", ex); //NON-NLS
+            }
+        }
+    }
+
+    /**
+     * Reduce the hits for a given keyword to one hit per text source object so
+     * that only one hit artifact is generated per text source object, no matter
+     * how many times the keyword was actually found.
+     *
+     * @param keyword The keyword.
+     *
+     * @return Collection<KeywordHit> The reduced set of keyword hits.
+     */
+    private Collection<KeywordHit> getOneHitPerTextSourceObject(Keyword keyword) {
+        /*
+         * For each Solr document (chunk) for a text source object, return only
+         * a single keyword hit from the first chunk of text (the one with the
+         * lowest chunk id).
+         */
+        HashMap< Long, KeywordHit> hits = new HashMap<>();
+        getResults(keyword).forEach((hit) -> {
+            if (!hits.containsKey(hit.getSolrObjectId())) {
+                hits.put(hit.getSolrObjectId(), hit);
+            } else if (hit.getChunkId() < hits.get(hit.getSolrObjectId()).getChunkId()) {
+                hits.put(hit.getSolrObjectId(), hit);
+            }
+        });
+        return hits.values();
+    }
+
+    /**
+     * Send an ingest inbox message indicating that there was a keyword hit in
+     * the given text source object.
+     *
+     * @param artifact   The keyword hit artifact for the hit.
+     * @param hitContent The text source object.
+     *
+     * @throws TskCoreException If there is a problem generating or send the
+     *                          inbox message.
+     */
+    private void writeSingleFileInboxMessage(BlackboardArtifact artifact, Content hitContent) throws TskCoreException {
+        StringBuilder subjectSb = new StringBuilder(1024);
+        if (!query.isLiteral()) {
+            subjectSb.append(NbBundle.getMessage(this.getClass(), "KeywordSearchIngestModule.regExpHitLbl"));
+        } else {
+            subjectSb.append(NbBundle.getMessage(this.getClass(), "KeywordSearchIngestModule.kwHitLbl"));
+        }
+
+        StringBuilder detailsSb = new StringBuilder(1024);
+        String uniqueKey = null;
+        BlackboardAttribute attr = artifact.getAttribute(new BlackboardAttribute.Type(BlackboardAttribute.ATTRIBUTE_TYPE.TSK_KEYWORD));
+        if (attr != null) {
+            final String keyword = attr.getValueString();
+            subjectSb.append(keyword);
+            uniqueKey = keyword.toLowerCase();
+            detailsSb.append("<table border='0' cellpadding='4' width='280'>"); //NON-NLS
+            detailsSb.append("<tr>"); //NON-NLS
+            detailsSb.append(NbBundle.getMessage(this.getClass(), "KeywordSearchIngestModule.kwHitThLbl"));
+            detailsSb.append("<td>").append(EscapeUtil.escapeHtml(keyword)).append("</td>"); //NON-NLS
+            detailsSb.append("</tr>"); //NON-NLS
+        }
+
+        //preview
+        attr = artifact.getAttribute(new BlackboardAttribute.Type(BlackboardAttribute.ATTRIBUTE_TYPE.TSK_KEYWORD_PREVIEW));
+        if (attr != null) {
+            detailsSb.append("<tr>"); //NON-NLS
+            detailsSb.append(NbBundle.getMessage(this.getClass(), "KeywordSearchIngestModule.previewThLbl"));
+            detailsSb.append("<td>").append(EscapeUtil.escapeHtml(attr.getValueString())).append("</td>"); //NON-NLS
+            detailsSb.append("</tr>"); //NON-NLS
+        }
+
+        //file
+        detailsSb.append("<tr>"); //NON-NLS
+        detailsSb.append(NbBundle.getMessage(this.getClass(), "KeywordSearchIngestModule.fileThLbl"));
+        if (hitContent instanceof AbstractFile) {
+            AbstractFile hitFile = (AbstractFile) hitContent;
+            detailsSb.append("<td>").append(hitFile.getParentPath()).append(hitFile.getName()).append("</td>"); //NON-NLS
+        } else {
+            detailsSb.append("<td>").append(hitContent.getName()).append("</td>"); //NON-NLS
+        }
+        detailsSb.append("</tr>"); //NON-NLS
+
+        //list
+        attr = artifact.getAttribute(new BlackboardAttribute.Type(BlackboardAttribute.ATTRIBUTE_TYPE.TSK_SET_NAME));
+        if (attr != null) {
+            detailsSb.append("<tr>"); //NON-NLS
+            detailsSb.append(NbBundle.getMessage(this.getClass(), "KeywordSearchIngestModule.listThLbl"));
+            detailsSb.append("<td>").append(attr.getValueString()).append("</td>"); //NON-NLS
+            detailsSb.append("</tr>"); //NON-NLS
+        }
+
+        //regex
+        if (!query.isLiteral()) {
+            attr = artifact.getAttribute(new BlackboardAttribute.Type(BlackboardAttribute.ATTRIBUTE_TYPE.TSK_KEYWORD_REGEXP));
+            if (attr != null) {
+                detailsSb.append("<tr>"); //NON-NLS
+                detailsSb.append(NbBundle.getMessage(this.getClass(), "KeywordSearchIngestModule.regExThLbl"));
+                detailsSb.append("<td>").append(attr.getValueString()).append("</td>"); //NON-NLS
+                detailsSb.append("</tr>"); //NON-NLS
+            }
+        }
+        detailsSb.append("</table>"); //NON-NLS
+
+        IngestServices.getInstance().postMessage(IngestMessage.createDataMessage(MODULE_NAME, subjectSb.toString(), detailsSb.toString(), uniqueKey, artifact));
+    }
+}