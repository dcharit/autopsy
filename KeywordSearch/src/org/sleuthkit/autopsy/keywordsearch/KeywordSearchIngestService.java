--- conflicted
+++ resolved
@@ -18,9 +18,7 @@
  */
 package org.sleuthkit.autopsy.keywordsearch;
 
-import java.io.IOException;
-import org.openide.util.Exceptions;
-import org.sleuthkit.autopsy.datamodel.FsContentStringStream;
+
 import java.awt.event.ActionEvent;
 import java.awt.event.ActionListener;
 import java.util.ArrayList;
@@ -81,10 +79,6 @@
     private final String hashDBServiceName = "Hash Lookup";
     private SleuthkitCase caseHandle = null;
     boolean initialized = false;
-<<<<<<< HEAD
-    private final byte[] STRING_CHUNK_BUF = new byte[(int) MAX_STRING_CHUNK_SIZE];
-=======
->>>>>>> 042b47b7
 
     public enum IngestStatus {
 
