"""
Autopsy Forensic Browser

Copyright 2016-17 Basis Technology Corp.
Contact: carrier <at> sleuthkit <dot> org

Licensed under the Apache License, Version 2.0 (the "License");
you may not use this file except in compliance with the License.
You may obtain a copy of the License at

    http://www.apache.org/licenses/LICENSE-2.0

Unless required by applicable law or agreed to in writing, software
distributed under the License is distributed on an "AS IS" BASIS,
WITHOUT WARRANTIES OR CONDITIONS OF ANY KIND, either express or implied.
See the License for the specific language governing permissions and
limitations under the License.
"""

from java.io import File
from java.lang import Class
from java.lang import ClassNotFoundException
from java.lang import Integer
from java.lang import Long
from java.sql import Connection
from java.sql import DriverManager
from java.sql import ResultSet
from java.sql import SQLException
from java.sql import Statement
from java.util.logging import Level
from java.util import ArrayList
from org.sleuthkit.autopsy.casemodule import Case
from org.sleuthkit.autopsy.casemodule.services import Blackboard
from org.sleuthkit.autopsy.casemodule.services import FileManager
from org.sleuthkit.autopsy.coreutils import Logger
from org.sleuthkit.autopsy.coreutils import MessageNotifyUtil
from org.sleuthkit.autopsy.datamodel import ContentUtils
from org.sleuthkit.autopsy.ingest import IngestJobContext
from org.sleuthkit.autopsy.ingest import IngestServices
from org.sleuthkit.autopsy.ingest import ModuleDataEvent
from org.sleuthkit.datamodel import AbstractFile
from org.sleuthkit.datamodel import BlackboardArtifact
from org.sleuthkit.datamodel import BlackboardAttribute
from org.sleuthkit.datamodel import Content
from org.sleuthkit.datamodel import TskCoreException
from org.sleuthkit.datamodel import Account
from org.sleuthkit.datamodel import Relationship

import traceback
import general

deviceAccountInstance = None

"""
Finds database with SMS/MMS messages and adds them to blackboard.
"""
class TextMessageAnalyzer(general.AndroidComponentAnalyzer):

    def __init__(self):
        self._logger = Logger.getLogger(self.__class__.__name__)

    def analyze(self, dataSource, fileManager, context):
        try:

            # Create a 'Device' account using the data source device id
            datasourceObjId = dataSource.getDataSource().getId()
            ds = Case.getCurrentCase().getSleuthkitCase().getDataSource(datasourceObjId)
            deviceID = ds.getDeviceId()

            global deviceAccountInstance
            deviceAccountInstance = Case.getCurrentCase().getSleuthkitCase().getCommunicationsManager().createAccountFileInstance(Account.Type.DEVICE, deviceID, general.MODULE_NAME, dataSource)

            absFiles = fileManager.findFiles(dataSource, "mmssms.db")
            for abstractFile in absFiles:
                try:
                    jFile = File(Case.getCurrentCase().getTempDirectory(), str(abstractFile.getId()) + abstractFile.getName())
                    ContentUtils.writeToFile(abstractFile, jFile, context.dataSourceIngestIsCancelled)
                    self.__findTextsInDB(jFile.toString(), abstractFile)
                except Exception as ex:
                    self._logger.log(Level.SEVERE, "Error parsing text messages", ex)
                    self._logger.log(Level.SEVERE, traceback.format_exc())
        except TskCoreException as ex:
            self._logger.log(Level.SEVERE, "Error finding text messages", ex)
            self._logger.log(Level.SEVERE, traceback.format_exc())

    def __findTextsInDB(self, databasePath, abstractFile):
        if not databasePath:
            return

        bbartifacts = list()
        try:
            Class.forName("org.sqlite.JDBC") # load JDBC driver
            connection = DriverManager.getConnection("jdbc:sqlite:" + databasePath)
            statement = connection.createStatement()
        except (ClassNotFoundException, SQLException) as ex:
            self._logger.log(Level.SEVERE, "Error opening database", ex)
            self._logger.log(Level.SEVERE, traceback.format_exc())
            return

        try:
            resultSet = statement.executeQuery(
                "SELECT address, date, read, type, subject, body FROM sms;")
            while resultSet.next():
                address = resultSet.getString("address") # may be phone number, or other addresses
                date = Long.valueOf(resultSet.getString("date")) / 1000
                read = resultSet.getInt("read") # may be unread = 0, read = 1
                subject = resultSet.getString("subject") # message subject
                body = resultSet.getString("body") # message body
                attributes = ArrayList()
                artifact = abstractFile.newArtifact(BlackboardArtifact.ARTIFACT_TYPE.TSK_MESSAGE); #create Message artifact and then add attributes from result set.
                if resultSet.getString("type") == "1":
                    attributes.add(BlackboardAttribute(BlackboardAttribute.ATTRIBUTE_TYPE.TSK_DIRECTION, general.MODULE_NAME, "Incoming"))
                    attributes.add(BlackboardAttribute(BlackboardAttribute.ATTRIBUTE_TYPE.TSK_PHONE_NUMBER_FROM, general.MODULE_NAME, address))
                else:
                    attributes.add(BlackboardAttribute(BlackboardAttribute.ATTRIBUTE_TYPE.TSK_DIRECTION, general.MODULE_NAME, "Outgoing"))
                    attributes.add(BlackboardAttribute(BlackboardAttribute.ATTRIBUTE_TYPE.TSK_PHONE_NUMBER_TO, general.MODULE_NAME, address))
                attributes.add(BlackboardAttribute(BlackboardAttribute.ATTRIBUTE_TYPE.TSK_DATETIME, general.MODULE_NAME, date))
                attributes.add(BlackboardAttribute(BlackboardAttribute.ATTRIBUTE_TYPE.TSK_READ_STATUS, general.MODULE_NAME, Integer(read)))
                attributes.add(BlackboardAttribute(BlackboardAttribute.ATTRIBUTE_TYPE.TSK_SUBJECT, general.MODULE_NAME, subject))
                attributes.add(BlackboardAttribute(BlackboardAttribute.ATTRIBUTE_TYPE.TSK_TEXT, general.MODULE_NAME, body))
                attributes.add(BlackboardAttribute(BlackboardAttribute.ATTRIBUTE_TYPE.TSK_MESSAGE_TYPE, general.MODULE_NAME, "SMS Message"))

<<<<<<< HEAD
                # Create an account
                msgAccountInstance = Case.getCurrentCase().getSleuthkitCase().getCommunicationsManager().createAccountFileInstance(Account.Type.PHONE, address, general.MODULE_NAME, abstractFile);

                # create relationship between accounts
                Case.getCurrentCase().getSleuthkitCase().getCommunicationsManager().addRelationships(deviceAccountInstance, [msgAccountInstance], artifact,Relationship.Type.MESSAGE, date);

=======
                artifact.addAttributes(attributes)
>>>>>>> a6f9e76d
                bbartifacts.append(artifact)
                try:
                    # index the artifact for keyword search
                    blackboard = Case.getCurrentCase().getServices().getBlackboard()
                    blackboard.indexArtifact(artifact)
                except Blackboard.BlackboardException as ex:
                    self._logger.log(Level.SEVERE, "Unable to index blackboard artifact " + artifact.getArtifactID(), ex)
                    self._logger.log(Level.SEVERE, traceback.format_exc())
                    MessageNotifyUtil.Notify.error("Failed to index text message artifact for keyword search.", artifact.getDisplayName())

        except Exception as ex:
            self._logger.log(Level.SEVERE, "Error parsing text messages to blackboard", ex)
            self._logger.log(Level.SEVERE, traceback.format_exc())
        finally:
            if bbartifacts:
                IngestServices.getInstance().fireModuleDataEvent(ModuleDataEvent(general.MODULE_NAME, BlackboardArtifact.ARTIFACT_TYPE.TSK_MESSAGE, bbartifacts))

            try:
                if resultSet is not None:
                    resultSet.close()
                statement.close()
                connection.close()
            except Exception as ex:
                self._logger.log(Level.SEVERE, "Error closing database", ex)
                self._logger.log(Level.SEVERE, traceback.format_exc())<|MERGE_RESOLUTION|>--- conflicted
+++ resolved
@@ -120,16 +120,14 @@
                 attributes.add(BlackboardAttribute(BlackboardAttribute.ATTRIBUTE_TYPE.TSK_TEXT, general.MODULE_NAME, body))
                 attributes.add(BlackboardAttribute(BlackboardAttribute.ATTRIBUTE_TYPE.TSK_MESSAGE_TYPE, general.MODULE_NAME, "SMS Message"))
 
-<<<<<<< HEAD
+                artifact.addAttributes(attributes)
+
                 # Create an account
                 msgAccountInstance = Case.getCurrentCase().getSleuthkitCase().getCommunicationsManager().createAccountFileInstance(Account.Type.PHONE, address, general.MODULE_NAME, abstractFile);
 
                 # create relationship between accounts
                 Case.getCurrentCase().getSleuthkitCase().getCommunicationsManager().addRelationships(deviceAccountInstance, [msgAccountInstance], artifact,Relationship.Type.MESSAGE, date);
 
-=======
-                artifact.addAttributes(attributes)
->>>>>>> a6f9e76d
                 bbartifacts.append(artifact)
                 try:
                     # index the artifact for keyword search
