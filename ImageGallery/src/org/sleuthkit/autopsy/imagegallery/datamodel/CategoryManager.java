/*
 * Autopsy Forensic Browser
 *
 * Copyright 2015 Basis Technology Corp.
 * Contact: carrier <at> sleuthkit <dot> org
 *
 * Licensed under the Apache License, Version 2.0 (the "License");
 * you may not use this file except in compliance with the License.
 * You may obtain a copy of the License at
 *
 *     http://www.apache.org/licenses/LICENSE-2.0
 *
 * Unless required by applicable law or agreed to in writing, software
 * distributed under the License is distributed on an "AS IS" BASIS,
 * WITHOUT WARRANTIES OR CONDITIONS OF ANY KIND, either express or implied.
 * See the License for the specific language governing permissions and
 * limitations under the License.
 */package org.sleuthkit.autopsy.imagegallery.datamodel;

import com.google.common.cache.CacheBuilder;
import com.google.common.cache.CacheLoader;
import com.google.common.cache.LoadingCache;
import com.google.common.eventbus.AsyncEventBus;
import com.google.common.eventbus.EventBus;
import com.google.common.eventbus.Subscribe;
import java.util.Collection;
import java.util.Collections;
<<<<<<< HEAD
import java.util.List;
=======
>>>>>>> 9b182d18
import java.util.concurrent.Executors;
import java.util.concurrent.atomic.LongAdder;
import java.util.logging.Level;
import javax.annotation.concurrent.Immutable;
import org.apache.commons.lang3.concurrent.BasicThreadFactory;
import org.sleuthkit.autopsy.coreutils.Logger;
import org.sleuthkit.autopsy.events.ContentTagAddedEvent;
import org.sleuthkit.autopsy.events.ContentTagDeletedEvent;
import org.sleuthkit.autopsy.imagegallery.ImageGalleryController;
import org.sleuthkit.datamodel.ContentTag;
import org.sleuthkit.datamodel.TagName;
import org.sleuthkit.datamodel.TskCoreException;

/**
 * Provides a cached view of the number of files per category, and fires
 * {@link CategoryChangeEvent}s when files are categorized.
 *
 * To receive CategoryChangeEvents, a listener must register itself, and
 * implement a method annotated with {@link Subscribe} that accepts one argument
 * of type CategoryChangeEvent
 *
 * TODO: currently these two functions (cached counts and events) are separate
 * although they are related. Can they be integrated more?
 *
 */
public class CategoryManager {

    private static final java.util.logging.Logger LOGGER = Logger.getLogger(CategoryManager.class.getName());

    private final ImageGalleryController controller;

<<<<<<< HEAD
=======


>>>>>>> 9b182d18
    /**
     * the DrawableDB that backs the category counts cache. The counts are
     * initialized from this, and the counting of CAT-0 is always delegated to
     * this db.
     */
    private DrawableDB db;

    /**
     * Used to distribute {@link CategoryChangeEvent}s
     */
    private final EventBus categoryEventBus = new AsyncEventBus(Executors.newSingleThreadExecutor(
            new BasicThreadFactory.Builder().namingPattern("Category Event Bus").uncaughtExceptionHandler((Thread t, Throwable e) -> {
                LOGGER.log(Level.SEVERE, "uncaught exception in event bus handler", e);
            }).build()
    ));

    /**
     * For performance reasons, keep current category counts in memory. All of
     * the count related methods go through this cache, which loads initial
     * values from the database if needed.
     */
    private final LoadingCache<Category, LongAdder> categoryCounts
            = CacheBuilder.newBuilder().build(CacheLoader.from(this::getCategoryCountHelper));
    /**
     * cached TagNames corresponding to Categories, looked up from
     * autopsyTagManager at initial request or if invalidated by case change.
     */
    private final LoadingCache<Category, TagName> catTagNameMap = CacheBuilder.newBuilder().build(CacheLoader.from(cat
            -> getController().getTagsManager().getTagName(cat)));

    public CategoryManager(ImageGalleryController controller) {
        this.controller = controller;
    }

    private ImageGalleryController getController() {
        return controller;
    }

    /**
     * assign a new db. the counts cache is invalidated and all subsequent db
     * lookups go to the new db.
     *
     * Also clears the Category TagNames (should this happen here?)
     *
     * @param db
     */
    synchronized public void setDb(DrawableDB db) {
        this.db = db;
        categoryCounts.invalidateAll();
        catTagNameMap.invalidateAll();
        fireChange(Collections.emptyList(), null);
    }

    synchronized public void invalidateCaches() {
        categoryCounts.invalidateAll();
        catTagNameMap.invalidateAll();
        fireChange(Collections.emptyList(), null);
    }

    /**
     * get the number of file with the given {@link Category}
     *
     * @param cat get the number of files with Category = cat
     *
     * @return the long the number of files with the given Category
     */
    synchronized public long getCategoryCount(Category cat) {
        if (cat == Category.ZERO) {
            // Keeping track of the uncategorized files is a bit tricky while ingest
            // is going on, so always use the list of file IDs we already have along with the
            // other category counts instead of trying to track it separately.
            long allOtherCatCount = getCategoryCount(Category.ONE) + getCategoryCount(Category.TWO) + getCategoryCount(Category.THREE) + getCategoryCount(Category.FOUR) + getCategoryCount(Category.FIVE);
            return db.getNumberOfImageFilesInList() - allOtherCatCount;
        } else {
            return categoryCounts.getUnchecked(cat).sum();
        }
    }

    /**
     * increment the cached value for the number of files with the given
     * {@link Category}
     *
     * @param cat the Category to increment
     */
    synchronized public void incrementCategoryCount(Category cat) {
        if (cat != Category.ZERO) {
            categoryCounts.getUnchecked(cat).increment();
        }
    }

    /**
     * decrement the cached value for the number of files with the given
     * {@link Category}
     *
     * @param cat the Category to decrement
     */
    synchronized public void decrementCategoryCount(Category cat) {
        if (cat != Category.ZERO) {
            categoryCounts.getUnchecked(cat).decrement();
        }
    }

    /**
     * helper method that looks up the number of files with the given Category
     * from the db and wraps it in a long adder to use in the cache
     *
     *
     * @param cat the Category to count
     *
     * @return a LongAdder whose value is set to the number of file with the
     *         given Category
     */
    synchronized private LongAdder getCategoryCountHelper(Category cat) {
        LongAdder longAdder = new LongAdder();
        longAdder.decrement();
        try {
            longAdder.add(db.getCategoryCount(cat));
            longAdder.increment();
        } catch (IllegalStateException ex) {
            LOGGER.log(Level.WARNING, "Case closed while getting files");
        }
        return longAdder;
    }

    /**
     * fire a CategoryChangeEvent with the given fileIDs
     *
     * @param fileIDs
     */
    public void fireChange(Collection<Long> fileIDs, Category newCategory) {
        categoryEventBus.post(new CategoryChangeEvent(fileIDs, newCategory));
    }

    /**
     * register an object to receive CategoryChangeEvents
     *
     * @param listner
     */
    public void registerListener(Object listner) {
        categoryEventBus.register(listner);
    }

    /**
     * unregister an object from receiving CategoryChangeEvents
     *
     * @param listener
     */
    public void unregisterListener(Object listener) {
        categoryEventBus.unregister(listener);
    }

    /**
     * get the TagName used to store this Category in the main autopsy db.
     *
     * @return the TagName used for this Category
     */
    synchronized public TagName getTagName(Category cat) {
        return catTagNameMap.getUnchecked(cat);

    }

    public static Category categoryFromTagName(TagName tagName) {
        return Category.fromDisplayName(tagName.getDisplayName());
    }

    public static boolean isCategoryTagName(TagName tName) {
        return Category.isCategoryName(tName.getDisplayName());
    }

    public static boolean isNotCategoryTagName(TagName tName) {
        return Category.isNotCategoryName(tName.getDisplayName());

    }

    @Subscribe
    public void handleTagAdded(ContentTagAddedEvent event) {
        final ContentTag addedTag = event.getTag();
        if (isCategoryTagName(addedTag.getName())) {
            final DrawableTagsManager tagsManager = controller.getTagsManager();
            try {
                //remove old category tag(s) if necessary
                for (ContentTag ct : tagsManager.getContentTagsByContent(addedTag.getContent())) {
                    if (ct.getId() != addedTag.getId()
                            && CategoryManager.isCategoryTagName(ct.getName())) {
                        try {
                            tagsManager.deleteContentTag(ct);
                        } catch (TskCoreException tskException) {
                            LOGGER.log(Level.SEVERE, "Failed to delete content tag. Unable to maintain categories in a consistent state.", tskException);
                        }
                    }
                }
            } catch (TskCoreException tskException) {
                LOGGER.log(Level.SEVERE, "Failed to get content tags for content.  Unable to maintain category in a consistent state.", tskException);
            }
            Category newCat = CategoryManager.categoryFromTagName(addedTag.getName());
            if (newCat != Category.ZERO) {
                incrementCategoryCount(newCat);
            }

            fireChange(Collections.singleton(addedTag.getContent().getId()), newCat);
        }
    }

    @Subscribe
    public void handleTagDeleted(ContentTagDeletedEvent event) {
        ContentTag deleted = event.getTag();
        if (isCategoryTagName(deleted.getName())) {

            Category deletedCat = CategoryManager.categoryFromTagName(deleted.getName());
            if (deletedCat != Category.ZERO) {
                decrementCategoryCount(deletedCat);
            }
            fireChange(Collections.singleton(deleted.getContent().getId()), null);
        }
    }

    /**
     * Event broadcast to various UI componenets when one or more files'
     * category
     * has been changed
     */
    @Immutable
    public static class CategoryChangeEvent {

        private final Collection<Long> fileIDs;
        private final Category newCategory;

        public CategoryChangeEvent(Collection<Long> fileIDs, Category newCategory) {
            super();
            this.fileIDs = fileIDs;
            this.newCategory = newCategory;
        }

        public Category getNewCategory() {
            return newCategory;
        }

        /**
         * @return the fileIDs of the files whose categories have changed
         */
        public Collection<Long> getFileIDs() {
            return Collections.unmodifiableCollection(fileIDs);
        }
    }
}<|MERGE_RESOLUTION|>--- conflicted
+++ resolved
@@ -25,10 +25,6 @@
 import com.google.common.eventbus.Subscribe;
 import java.util.Collection;
 import java.util.Collections;
-<<<<<<< HEAD
-import java.util.List;
-=======
->>>>>>> 9b182d18
 import java.util.concurrent.Executors;
 import java.util.concurrent.atomic.LongAdder;
 import java.util.logging.Level;
@@ -60,11 +56,8 @@
 
     private final ImageGalleryController controller;
 
-<<<<<<< HEAD
-=======
-
-
->>>>>>> 9b182d18
+
+
     /**
      * the DrawableDB that backs the category counts cache. The counts are
      * initialized from this, and the counting of CAT-0 is always delegated to
