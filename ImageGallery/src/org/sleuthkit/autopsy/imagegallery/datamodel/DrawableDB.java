/*
 * Autopsy Forensic Browser
 *
 * Copyright 2013-2019 Basis Technology Corp.
 * Contact: carrier <at> sleuthkit <dot> org
 *
 * Licensed under the Apache License, Version 2.0 (the "License");
 * you may not use this file except in compliance with the License.
 * You may obtain a copy of the License at
 *
 *     http://www.apache.org/licenses/LICENSE-2.0
 *
 * Unless required by applicable law or agreed to in writing, software
 * distributed under the License is distributed on an "AS IS" BASIS,
 * WITHOUT WARRANTIES OR CONDITIONS OF ANY KIND, either express or implied.
 * See the License for the specific language governing permissions and
 * limitations under the License.
 */
package org.sleuthkit.autopsy.imagegallery.datamodel;

import com.google.common.cache.Cache;
import com.google.common.cache.CacheBuilder;
import com.google.common.collect.HashMultimap;
import com.google.common.collect.Multimap;
import java.io.IOException;
import java.nio.file.Files;
import java.nio.file.Path;
import java.sql.Connection;
import java.sql.DriverManager;
import java.sql.PreparedStatement;
import java.sql.ResultSet;
import java.sql.SQLException;
import java.sql.Statement;
import java.util.ArrayList;
import java.util.Collection;
import java.util.Collections;
import java.util.HashMap;
import java.util.HashSet;
import java.util.LinkedHashSet;
import java.util.List;
import java.util.Map;
import static java.util.Objects.isNull;
import static java.util.Objects.nonNull;
import java.util.Set;
import java.util.concurrent.CompletableFuture;
import java.util.concurrent.ConcurrentHashMap;
import java.util.concurrent.ExecutionException;
import java.util.concurrent.TimeUnit;
import java.util.concurrent.locks.Lock;
import java.util.concurrent.locks.ReentrantReadWriteLock;
import java.util.logging.Level;
import java.util.stream.Collectors;
import javax.annotation.Nonnull;
import javax.annotation.concurrent.GuardedBy;
import javax.swing.SortOrder;
import static org.apache.commons.lang3.ObjectUtils.notEqual;
import org.apache.commons.lang3.StringUtils;
import org.sleuthkit.autopsy.casemodule.Case;
import org.sleuthkit.autopsy.casemodule.events.DataSourceDeletedEvent;
import org.sleuthkit.autopsy.coreutils.Logger;
import org.sleuthkit.autopsy.datamodel.DhsImageCategory;
import org.sleuthkit.autopsy.events.AutopsyEventPublisher;
import org.sleuthkit.autopsy.imagegallery.FileTypeUtils;
import org.sleuthkit.autopsy.imagegallery.ImageGalleryController;
import org.sleuthkit.autopsy.imagegallery.ImageGalleryModule;
import org.sleuthkit.autopsy.imagegallery.datamodel.grouping.GroupKey;
import org.sleuthkit.autopsy.imagegallery.datamodel.grouping.GroupManager;
import org.sleuthkit.autopsy.imagegallery.datamodel.grouping.GroupSortBy;
import static org.sleuthkit.autopsy.imagegallery.datamodel.grouping.GroupSortBy.GROUP_BY_VALUE;
import org.sleuthkit.datamodel.AbstractFile;
import org.sleuthkit.datamodel.BlackboardArtifact;
import org.sleuthkit.datamodel.BlackboardAttribute;
import org.sleuthkit.datamodel.CaseDbAccessManager.CaseDbAccessQueryCallback;
import org.sleuthkit.datamodel.Content;
import org.sleuthkit.datamodel.ContentTag;
import org.sleuthkit.datamodel.DataSource;
import org.sleuthkit.datamodel.SleuthkitCase;
import org.sleuthkit.datamodel.SleuthkitCase.CaseDbTransaction;
import org.sleuthkit.datamodel.TagName;
import org.sleuthkit.datamodel.TskCoreException;
import org.sleuthkit.datamodel.TskData.DbType;
import org.sleuthkit.datamodel.TskDataException;
import org.sleuthkit.datamodel.VersionNumber;
import org.sqlite.SQLiteJDBCLoader;

/**
 * Provides access to the drawables database and selected tables in the case
 * database.
 */
public final class DrawableDB {

    private static final Logger logger = Logger.getLogger(DrawableDB.class.getName());

    //column name constants//////////////////////
    private static final String ANALYZED = "analyzed"; //NON-NLS

    private static final String OBJ_ID = "obj_id"; //NON-NLS

    private static final String HASH_SET_NAME = "hash_set_name"; //NON-NLS

    private static final String GROUPS_TABLENAME = "image_gallery_groups"; //NON-NLS
    private static final String GROUPS_SEEN_TABLENAME = "image_gallery_groups_seen"; //NON-NLS

    private static final String IG_DB_INFO_TABLE = "image_gallery_db_info";

    private static final String IG_SCHEMA_MAJOR_VERSION_KEY = "IG_SCHEMA_MAJOR_VERSION";
    private static final String IG_SCHEMA_MINOR_VERSION_KEY = "IG_SCHEMA_MINOR_VERSION";
    private static final String IG_CREATION_SCHEMA_MAJOR_VERSION_KEY = "IG_CREATION_SCHEMA_MAJOR_VERSION";
    private static final String IG_CREATION_SCHEMA_MINOR_VERSION_KEY = "IG_CREATION_SCHEMA_MINOR_VERSION";

    private static final VersionNumber IG_STARTING_SCHEMA_VERSION = new VersionNumber(1, 0, 0);    // IG Schema Starting version - DO NOT CHANGE
    private static final VersionNumber IG_SCHEMA_VERSION = new VersionNumber(1, 2, 0);    // IG Schema Current version

    private PreparedStatement insertHashSetStmt;

    private List<PreparedStatement> preparedStatements = new ArrayList<>();

    private PreparedStatement removeFileStmt;

    private PreparedStatement selectHashSetStmt;

    private PreparedStatement selectHashSetNamesStmt;

    private PreparedStatement insertHashHitStmt;

    private PreparedStatement removeHashHitStmt;

    private PreparedStatement updateDataSourceStmt;

    private PreparedStatement updateFileStmt;
    private PreparedStatement insertFileStmt;

    private PreparedStatement pathGroupStmt;

    private PreparedStatement nameGroupStmt;

    private PreparedStatement created_timeGroupStmt;

    private PreparedStatement modified_timeGroupStmt;

    private PreparedStatement makeGroupStmt;

    private PreparedStatement modelGroupStmt;

    private PreparedStatement analyzedGroupStmt;

    private PreparedStatement hashSetGroupStmt;

    private PreparedStatement pathGroupFilterByDataSrcStmt;

    private PreparedStatement deleteDataSourceStmt;

    /**
     * map from {@link DrawableAttribute} to the {@link PreparedStatement} that
     * is used to select groups for that attribute
     */
    private final Map<DrawableAttribute<?>, PreparedStatement> groupStatementMap = new HashMap<>();
    private final Map<DrawableAttribute<?>, PreparedStatement> groupStatementFilterByDataSrcMap = new HashMap<>();

    private final GroupManager groupManager;

    private final Path dbPath;

    @GuardedBy("DBLock")
    private Connection con;

    private final ReentrantReadWriteLock rwLock = new ReentrantReadWriteLock(true); //use fairness policy

    private final Lock DBLock = rwLock.writeLock(); // Currently serializing everything with one database connection

    // caches to make inserts / updates faster
    private Cache<String, Boolean> groupCache = CacheBuilder.newBuilder().expireAfterWrite(5, TimeUnit.MINUTES).build();
    private final Cache<GroupKey<?>, Boolean> groupSeenCache = CacheBuilder.newBuilder().expireAfterWrite(30, TimeUnit.SECONDS).build();
    private final Object cacheLock = new Object(); // protects access to the below cache-related objects
    private boolean areCachesLoaded = false; // if true, the below caches contain valid data
    private Set<Long> hasTagCache = new HashSet<>(); // contains obj id of files with tags
    private Set<Long> hasHashCache = new HashSet<>(); // obj id of files with hash set hits
    private Set<Long> hasExifCache = new HashSet<>(); // obj id of files with EXIF (make/model)
    private int cacheBuildCount = 0; // number of tasks taht requested the caches be built

    static {//make sure sqlite driver is loaded // possibly redundant
        try {
            Class.forName("org.sqlite.JDBC");
        } catch (ClassNotFoundException ex) {
            logger.log(Level.SEVERE, "Failed to load sqlite JDBC driver", ex); //NON-NLS
        }
    }
    private final SleuthkitCase tskCase;
    private final ImageGalleryController controller;

    /**
     * Enum to track Image gallery db rebuild status for a data source
     *
     * DO NOT add in the middle.
     */
    public enum DrawableDbBuildStatusEnum {
        UNKNOWN, /// no known status - not yet analyzed 
        IN_PROGRESS, /// ingest or db rebuild is in progress
        COMPLETE, /// At least one file in the data source had a MIME type.  Ingest filters may have been applied.
        REBUILT_STALE;        /// data source was rebuilt, but MIME types were missing during rebuild
    }

    private void dbWriteLock() {
        DBLock.lock();
    }

    private void dbWriteUnlock() {
        DBLock.unlock();
    }

    /**
     * Constructs an object that provides access to the drawables database and
     * selected tables in the case database. If the specified drawables database
     * does not already exist, it is created.
     *
     * @param dbPath     The path to the drawables database file.
     * @param controller The controller for the IMage Gallery tool.
     *
     * @throws IOException      The database directory could not be created.
     * @throws SQLException     The drawables database could not be created or
     *                          opened.
     * @throws TskCoreException The drawables database or the case database
     *                          could not be correctly initialized for Image
     *                          Gallery use.
     */
    private DrawableDB(Path dbPath, ImageGalleryController controller) throws IOException, SQLException, TskCoreException {
        this.dbPath = dbPath;
        this.controller = controller;
        tskCase = this.controller.getCaseDatabase();
        groupManager = this.controller.getGroupManager();
        Files.createDirectories(this.dbPath.getParent());
        dbWriteLock();
        try {
            con = DriverManager.getConnection("jdbc:sqlite:" + dbPath.toString()); //NON-NLS
//            if (!initializeDBSchema() || !upgradeDBSchema() || !prepareStatements() || !initializeStandardGroups() || !initializeImageList() || !checkDataSourceExistsInCase()) {
            if (!initializeDBSchema() || !upgradeDBSchema() || !prepareStatements() || !initializeStandardGroups() || !initializeImageList()) {
                close();
                throw new TskCoreException("Failed to initialize drawables database for Image Gallery use"); //NON-NLS
            }
        } finally {
            dbWriteUnlock();
        }
    }

    private boolean prepareStatements() {
        try {
            updateFileStmt = prepareStatement(
                    "INSERT OR REPLACE INTO drawable_files (obj_id, data_source_obj_id, path, name, created_time, modified_time, make, model, analyzed) " //NON-NLS
                    + "VALUES (?,?,?,?,?,?,?,?,?)"); //NON-NLS
            insertFileStmt = prepareStatement(
                    "INSERT OR IGNORE INTO drawable_files (obj_id, data_source_obj_id, path, name, created_time, modified_time, make, model, analyzed) " //NON-NLS
                    + "VALUES (?,?,?,?,?,?,?,?,?)"); //NON-NLS
            updateDataSourceStmt = prepareStatement(
                    "INSERT OR REPLACE INTO datasources (ds_obj_id, drawable_db_build_status) " //NON-NLS
                    + " VALUES (?,?)"); //NON-NLS
            removeFileStmt = prepareStatement("DELETE FROM drawable_files WHERE obj_id = ?"); //NON-NLS
            pathGroupStmt = prepareStatement("SELECT obj_id , analyzed FROM drawable_files WHERE path  = ? ", DrawableAttribute.PATH); //NON-NLS
            nameGroupStmt = prepareStatement("SELECT obj_id , analyzed FROM drawable_files WHERE  name  = ? ", DrawableAttribute.NAME); //NON-NLS
            created_timeGroupStmt = prepareStatement("SELECT obj_id , analyzed FROM drawable_files WHERE created_time  = ? ", DrawableAttribute.CREATED_TIME); //NON-NLS
            modified_timeGroupStmt = prepareStatement("SELECT obj_id , analyzed FROM drawable_files WHERE  modified_time  = ? ", DrawableAttribute.MODIFIED_TIME); //NON-NLS
            makeGroupStmt = prepareStatement("SELECT obj_id , analyzed FROM drawable_files WHERE make  = ? ", DrawableAttribute.MAKE); //NON-NLS
            modelGroupStmt = prepareStatement("SELECT obj_id , analyzed FROM drawable_files WHERE model  = ? ", DrawableAttribute.MODEL); //NON-NLS
            analyzedGroupStmt = prepareStatement("SELECT obj_id , analyzed FROM drawable_files WHERE analyzed = ?", DrawableAttribute.ANALYZED); //NON-NLS
            hashSetGroupStmt = prepareStatement("SELECT drawable_files.obj_id AS obj_id, analyzed FROM drawable_files ,  hash_sets , hash_set_hits  WHERE drawable_files.obj_id = hash_set_hits.obj_id AND hash_sets.hash_set_id = hash_set_hits.hash_set_id AND hash_sets.hash_set_name = ?", DrawableAttribute.HASHSET); //NON-NLS
            pathGroupFilterByDataSrcStmt = prepareFilterByDataSrcStatement("SELECT obj_id , analyzed FROM drawable_files WHERE path  = ? AND data_source_obj_id = ?", DrawableAttribute.PATH);
            selectHashSetNamesStmt = prepareStatement("SELECT DISTINCT hash_set_name FROM hash_sets"); //NON-NLS
            insertHashSetStmt = prepareStatement("INSERT OR IGNORE INTO hash_sets (hash_set_name)  VALUES (?)"); //NON-NLS
            selectHashSetStmt = prepareStatement("SELECT hash_set_id FROM hash_sets WHERE hash_set_name = ?"); //NON-NLS
            insertHashHitStmt = prepareStatement("INSERT OR IGNORE INTO hash_set_hits (hash_set_id, obj_id) VALUES (?,?)"); //NON-NLS
            removeHashHitStmt = prepareStatement("DELETE FROM hash_set_hits WHERE obj_id = ?"); //NON-NLS
            deleteDataSourceStmt = prepareStatement("DELETE FROM datasources where ds_obj_id = ?"); //NON-NLS
            return true;
        } catch (TskCoreException | SQLException ex) {
            logger.log(Level.SEVERE, "Failed to prepare all statements", ex); //NON-NLS
            return false;
        }
    }

    private boolean initializeStandardGroups() {
        CaseDbTransaction caseDbTransaction = null;
        try {
            caseDbTransaction = tskCase.beginTransaction();
            for (DhsImageCategory cat : DhsImageCategory.values()) {
                insertGroup(cat.getDisplayName(), DrawableAttribute.CATEGORY, caseDbTransaction);
            }
            caseDbTransaction.commit();
            return true;
        } catch (TskCoreException ex) {
            logger.log(Level.SEVERE, "Failed to insert standard groups", ex); //NON-NLS
            if (null != caseDbTransaction) {
                try {
                    caseDbTransaction.rollback();
                } catch (TskCoreException ex2) {
                    logger.log(Level.SEVERE, "Failed to roll back case DB transaction", ex2);
                }
            }
            return false;
        }
    }

    /**
     * create PreparedStatement with the supplied string, and add the new
     * statement to the list of PreparedStatements used in {@link DrawableDB#closeStatements()
     *
     * @param stmtString the string representation of the sqlite statement to
     *                   prepare
     *
     * @return the prepared statement
     *
     * @throws SQLException if unable to prepare the statement
     */
    private PreparedStatement prepareStatement(String stmtString) throws TskCoreException, SQLException {
        dbWriteLock();
        try {
            if (isClosed()) {
                throw new TskCoreException("The drawables database is closed");
            }
            PreparedStatement statement = con.prepareStatement(stmtString);
            preparedStatements.add(statement);
            return statement;
        } catch (SQLException ex) {
            throw new SQLException(String.format("Error preparing statement %s", stmtString, ex));
        } finally {
            dbWriteUnlock();
        }
    }

    /**
     * calls {@link DrawableDB#prepareStatement(java.lang.String) ,
     *  and then add the statement to the groupStatmentMap used to lookup
     * statements by the attribute/column they group on
     *
     * @param stmtString the string representation of the sqlite statement to
     *                   prepare
     * @param attr       the {@link DrawableAttribute} this query groups by
     *
     * @return the prepared statement
     *
     * @throws SQLExceptionif unable to prepare the statement
     */
    private PreparedStatement prepareStatement(String stmtString, DrawableAttribute<?> attr) throws TskCoreException, SQLException {
        PreparedStatement statement = prepareStatement(stmtString);
        if (attr != null) {
            groupStatementMap.put(attr, statement);
        }
        return statement;
    }

    /**
     * calls {@link DrawableDB#prepareStatement(java.lang.String) ,
     *  and then add the statement to the groupStatementFilterByDataSrcMap map used to lookup
     * statements by the attribute/column they group on
     *
     * @param stmtString the string representation of the sqlite statement to
     *                   prepare
     * @param attr       the {@link DrawableAttribute} this query groups by
     *      *
     * @return the prepared statement
     *
     * @throws SQLExceptionif unable to prepare the statement
     */
    private PreparedStatement prepareFilterByDataSrcStatement(String stmtString, DrawableAttribute<?> attr) throws TskCoreException, SQLException {
        PreparedStatement statement = prepareStatement(stmtString);
        if (attr != null) {
            groupStatementFilterByDataSrcMap.put(attr, statement);
        }
        return statement;
    }

    private void setQueryParams(PreparedStatement statement, GroupKey<?> groupKey) throws SQLException {

        statement.setObject(1, groupKey.getValue());

        if (groupKey.getDataSource().isPresent()
                && (groupKey.getAttribute() == DrawableAttribute.PATH)) {
            statement.setObject(2, groupKey.getDataSourceObjId());
        }
    }

    /**
     * Public factory method. Creates and opens a connection to a new database *
     * at the given path. If there is already a db at the path, it is checked
     * for compatibility, and deleted if it is incompatible, before a connection
     * is opened.
     *
     * @param controller
     *
     * @return A DrawableDB for the given controller.
     *
     * @throws org.sleuthkit.datamodel.TskCoreException
     */
    public static DrawableDB getDrawableDB(ImageGalleryController controller) throws TskCoreException {
        Path dbPath = ImageGalleryModule.getModuleOutputDir(controller.getCase()).resolve("drawable.db");
        try {
            deleteDatabaseIfOlderVersion(dbPath);
        } catch (SQLException ex) {
            throw new TskCoreException("Failed to check for obsolete drawables database schema", ex); //NON-NLS
        } catch (IOException ex) {
            throw new TskCoreException("Failed to delete obsolete drawables database", ex); //NON-NLS
        }

        try {
            return new DrawableDB(dbPath, controller);
        } catch (IOException ex) {
            throw new TskCoreException("Failed to create drawables database directory", ex); //NON-NLS
        } catch (SQLException ex) {
            throw new TskCoreException("Failed to create/open the drawables database", ex); //NON-NLS
        }
    }

    /**
     * Checks if the specified table exists in Drawable DB
     *
     * @param tableName table to check
     *
     * @return true if the table exists in the database
     *
     * @throws SQLException
     */
    private boolean doesTableExist(String tableName) throws SQLException {
        ResultSet tableQueryResults = null;
        boolean tableExists = false;
        try (Statement stmt = con.createStatement()) {
            tableQueryResults = stmt.executeQuery("SELECT name FROM sqlite_master WHERE type='table'");  //NON-NLS
            while (tableQueryResults.next()) {
                if (tableQueryResults.getString("name").equalsIgnoreCase(tableName)) {
                    tableExists = true;
                    break;
                }
            }
        } finally {
            if (tableQueryResults != null) {
                tableQueryResults.close();
            }
        }
        return tableExists;
    }
<<<<<<< HEAD

=======
    
    private Boolean checkDataSourceExistsInCase() throws SQLException {
        try {
            dbWriteLock();
            Map<Long, DrawableDbBuildStatusEnum> dataSourceIdsMap = getDataSourceDbBuildStatus();
            for (Map.Entry<Long, DrawableDbBuildStatusEnum> dataSourceMap : dataSourceIdsMap.entrySet()) {
                String name
                        = "SELECT COUNT(obj_id) obj_id FROM tsk_objects where obj_id = " + Long.toString(dataSourceMap.getKey()); //NON-NLS
                try {
                    SleuthkitCase.CaseDbQuery executeQuery = tskCase.executeQuery(name);
                    ResultSet resultSet = executeQuery.getResultSet();
                    while (resultSet.next()) {
                        if (resultSet.getLong("obj_id") == 0) {
                            try (Statement stmt = con.createStatement()) {
                                stmt.execute("DELETE FROM datasources where ds_obj_id = " + Long.toString(dataSourceMap.getKey()));
                           }
                        }
                    }
                    resultSet.close();
                } catch (SQLException ex) {
                    logger.log(Level.INFO, String.format("Error trying to Delete Data source", ex)); //NON-NLS
                }
            }
        } catch (TskCoreException ex) {
            logger.log(Level.INFO, String.format("Error trying to Delete Data source", ex)); //NON-NLS
        } finally {
            dbWriteUnlock();
            return true;
        }
    }
    
>>>>>>> 97a3020d
    private static void deleteDatabaseIfOlderVersion(Path dbPath) throws SQLException, IOException {
        if (Files.exists(dbPath)) {
            boolean hasDrawableFilesTable = false;
            boolean hasDataSourceIdColumn = false;
            try (Connection con = DriverManager.getConnection("jdbc:sqlite:" + dbPath.toString())) {
                Statement stmt = con.createStatement();
                try (ResultSet tableQueryResults = stmt.executeQuery("SELECT name FROM sqlite_master WHERE type='table'")) { //NON-NLS
                    while (tableQueryResults.next()) {
                        if ("drawable_files".equals(tableQueryResults.getString("name"))) {
                            hasDrawableFilesTable = true;
                            break;
                        }
                    }
                }
                if (hasDrawableFilesTable) {
                    try (ResultSet results = stmt.executeQuery("PRAGMA table_info('drawable_files')")) {
                        while (results.next()) {
                            if ("data_source_obj_id".equals(results.getString("name"))) {
                                hasDataSourceIdColumn = true;
                                break;
                            }
                        }
                    }
                }
            }
            if (!hasDrawableFilesTable || !hasDataSourceIdColumn) {
                Files.delete(dbPath);
            }
        }
    }

    private void setPragmas() throws SQLException {
        dbWriteLock();
        try {
            if (isClosed()) {
                throw new SQLException("The drawables database is closed");
            }

            //this should match Sleuthkit db setupt
            try (Statement statement = con.createStatement()) {
                //reduce i/o operations, we have no OS crash recovery anyway
                statement.execute("PRAGMA synchronous = OFF;"); //NON-NLS
                //allow to query while in transaction - no need read locks
                statement.execute("PRAGMA read_uncommitted = True;"); //NON-NLS

                //used for data source deletion
                statement.execute("PRAGMA foreign_keys = ON"); //NON-NLS

                //TODO: test this
                statement.execute("PRAGMA journal_mode  = MEMORY"); //NON-NLS

                //we don't use this feature, so turn it off for minimal speed up on queries
                //this is deprecated and not recomended
                statement.execute("PRAGMA count_changes = OFF;"); //NON-NLS
                //this made a big difference to query speed
                statement.execute("PRAGMA temp_store = MEMORY"); //NON-NLS
                //this made a modest improvement in query speeds
                statement.execute("PRAGMA cache_size = 50000"); //NON-NLS
                //we never delete anything so...
                statement.execute("PRAGMA auto_vacuum = 0"); //NON-NLS
            }

            try {
                logger.log(Level.INFO, String.format("sqlite-jdbc version %s loaded in %s mode", //NON-NLS
                        SQLiteJDBCLoader.getVersion(), SQLiteJDBCLoader.isNativeMode()
                        ? "native" : "pure-java")); //NON-NLS
            } catch (Exception exception) {
                logger.log(Level.SEVERE, "exception while checking sqlite-jdbc version and mode", exception); //NON-NLS
            }

        } finally {
            dbWriteUnlock();
        }
    }

    /**
     * create the table and indices if they don't already exist
     *
     * @return the number of rows in the table , count > 0 indicating an
     *         existing table
     */
    private boolean initializeDBSchema() {
        dbWriteLock();
        try {
            boolean drawableDbTablesExist = true;

            if (isClosed()) {
                logger.log(Level.SEVERE, "The drawables database is closed"); //NON-NLS
                return false;
            }

            try {
                setPragmas();
            } catch (SQLException ex) {
                logger.log(Level.SEVERE, "Failed to set pragmas", ex); //NON-NLS
                return false;
            }

            /*
             * Create tables in the drawables database.
             */
            try (Statement stmt = con.createStatement()) {

                // Check if the database is new or an existing database
                drawableDbTablesExist = doesTableExist("drawable_files");
                if (false == doesTableExist(IG_DB_INFO_TABLE)) {
                    try {
                        VersionNumber ig_creation_schema_version = drawableDbTablesExist
                                ? IG_STARTING_SCHEMA_VERSION
                                : IG_SCHEMA_VERSION;

                        stmt.execute("CREATE TABLE IF NOT EXISTS " + IG_DB_INFO_TABLE + " (name TEXT PRIMARY KEY, value TEXT NOT NULL)");

                        // backfill creation schema ver
                        stmt.execute(String.format("INSERT INTO %s (name, value) VALUES ('%s', '%s')", IG_DB_INFO_TABLE, IG_CREATION_SCHEMA_MAJOR_VERSION_KEY, ig_creation_schema_version.getMajor()));
                        stmt.execute(String.format("INSERT INTO %s (name, value) VALUES ('%s', '%s')", IG_DB_INFO_TABLE, IG_CREATION_SCHEMA_MINOR_VERSION_KEY, ig_creation_schema_version.getMinor()));

                        // set current schema ver: at DB initialization - current version is same as starting version
                        stmt.execute(String.format("INSERT INTO %s (name, value) VALUES ('%s', '%s')", IG_DB_INFO_TABLE, IG_SCHEMA_MAJOR_VERSION_KEY, ig_creation_schema_version.getMajor()));
                        stmt.execute(String.format("INSERT INTO %s (name, value) VALUES ('%s', '%s')", IG_DB_INFO_TABLE, IG_SCHEMA_MINOR_VERSION_KEY, ig_creation_schema_version.getMinor()));

                    } catch (SQLException ex) {
                        logger.log(Level.SEVERE, "Failed to create ig_db_info table", ex); //NON-NLS
                        return false;
                    }
                }

                try {
                    String sql = "CREATE TABLE IF NOT EXISTS datasources " //NON-NLS
                            + "( id INTEGER PRIMARY KEY, " //NON-NLS
                            + " ds_obj_id BIGINT UNIQUE NOT NULL, "
                            + " drawable_db_build_status VARCHAR(128) )"; //NON-NLS
                    stmt.execute(sql);
                } catch (SQLException ex) {
                    logger.log(Level.SEVERE, "Failed to create datasources table", ex); //NON-NLS
                    return false;
                }

                try {
                    String sql = "CREATE TABLE  if not exists drawable_files " //NON-NLS
                            + "( obj_id BIGINT PRIMARY KEY, " //NON-NLS
                            + " data_source_obj_id BIGINT NOT NULL, "
                            + " path TEXT, " //NON-NLS
                            + " name TEXT, " //NON-NLS
                            + " created_time integer, " //NON-NLS
                            + " modified_time integer, " //NON-NLS
                            + " make TEXT DEFAULT NULL, " //NON-NLS
                            + " model TEXT DEFAULT NULL, " //NON-NLS
                            + " analyzed integer DEFAULT 0, " //NON-NLS
                            + " FOREIGN KEY (data_source_obj_id) REFERENCES datasources(ds_obj_id) ON DELETE CASCADE)"; //NON-NLS
                    stmt.execute(sql);
                } catch (SQLException ex) {
                    logger.log(Level.SEVERE, "Failed to create drawable_files table", ex); //NON-NLS
                    return false;
                }

                try {
                    String sql = "CREATE TABLE if not exists hash_sets " //NON-NLS
                            + "( hash_set_id INTEGER primary key," //NON-NLS
                            + " hash_set_name TEXT UNIQUE NOT NULL)"; //NON-NLS
                    stmt.execute(sql);
                } catch (SQLException ex) {
                    logger.log(Level.SEVERE, "Failed to create hash_sets table", ex); //NON-NLS
                    return false;
                }

                try {
                    String sql = "CREATE TABLE if not exists hash_set_hits " //NON-NLS
                            + "(hash_set_id INTEGER REFERENCES hash_sets(hash_set_id) not null, " //NON-NLS
                            + " obj_id BIGINT NOT NULL, " //NON-NLS
                            + " PRIMARY KEY (hash_set_id, obj_id), " //NON-NLS
                            + " FOREIGN KEY (obj_id) REFERENCES drawable_files(obj_id) ON DELETE CASCADE)"; //NON-NLS
                    stmt.execute(sql);
                } catch (SQLException ex) {
                    logger.log(Level.SEVERE, "Failed to create hash_set_hits table", ex); //NON-NLS
                    return false;
                }

                try {
                    String sql = "CREATE INDEX if not exists path_idx ON drawable_files(path)"; //NON-NLS
                    stmt.execute(sql);
                } catch (SQLException ex) {
                    logger.log(Level.WARNING, "Failed to create path_idx", ex); //NON-NLS
                }

                try {
                    String sql = "CREATE INDEX if not exists name_idx ON drawable_files(name)"; //NON-NLS
                    stmt.execute(sql);
                } catch (SQLException ex) {
                    logger.log(Level.WARNING, "Failed to create name_idx", ex); //NON-NLS
                }

                try {
                    String sql = "CREATE INDEX if not exists make_idx ON drawable_files(make)"; //NON-NLS
                    stmt.execute(sql);
                } catch (SQLException ex) {
                    logger.log(Level.WARNING, "Failed to create  make_idx", ex); //NON-NLS
                }

                try {
                    String sql = "CREATE  INDEX if not exists model_idx ON drawable_files(model)"; //NON-NLS
                    stmt.execute(sql);
                } catch (SQLException ex) {
                    logger.log(Level.WARNING, "Failed to create model_idx", ex); //NON-NLS
                }

                try {
                    String sql = "CREATE  INDEX if not exists analyzed_idx ON drawable_files(analyzed)"; //NON-NLS
                    stmt.execute(sql);
                } catch (SQLException ex) {
                    logger.log(Level.WARNING, "Failed to create analyzed_idx", ex); //NON-NLS
                }
            } catch (SQLException ex) {
                logger.log(Level.SEVERE, "Failed to create statement", ex); //NON-NLS
                return false;
            }

            /*
             * Create tables in the case database.
             */
            String autogenKeyType = (DbType.POSTGRESQL == tskCase.getDatabaseType()) ? "BIGSERIAL" : "INTEGER";

            try {
                boolean caseDbTablesExist = tskCase.getCaseDbAccessManager().tableExists(GROUPS_TABLENAME);
                VersionNumber ig_creation_schema_version = caseDbTablesExist
                        ? IG_STARTING_SCHEMA_VERSION
                        : IG_SCHEMA_VERSION;

                String tableSchema = "( id " + autogenKeyType + " PRIMARY KEY, "
                        + " name TEXT UNIQUE NOT NULL,"
                        + " value TEXT NOT NULL )";
                tskCase.getCaseDbAccessManager().createTable(IG_DB_INFO_TABLE, tableSchema);

                // backfill creation version
                String creationMajorVerSQL = String.format(" (name, value) VALUES ('%s', '%s')", IG_CREATION_SCHEMA_MAJOR_VERSION_KEY, ig_creation_schema_version.getMajor());
                String creationMinorVerSQL = String.format(" (name, value) VALUES ('%s', '%s')", IG_CREATION_SCHEMA_MINOR_VERSION_KEY, ig_creation_schema_version.getMinor());

                // set current version - at the onset, current version is same as creation version
                String currentMajorVerSQL = String.format(" (name, value) VALUES ('%s', '%s')", IG_SCHEMA_MAJOR_VERSION_KEY, ig_creation_schema_version.getMajor());
                String currentMinorVerSQL = String.format(" (name, value) VALUES ('%s', '%s')", IG_SCHEMA_MINOR_VERSION_KEY, ig_creation_schema_version.getMinor());

                if (DbType.POSTGRESQL == tskCase.getDatabaseType()) {
                    creationMajorVerSQL += " ON CONFLICT DO NOTHING ";
                    creationMinorVerSQL += " ON CONFLICT DO NOTHING ";

                    currentMajorVerSQL += " ON CONFLICT DO NOTHING ";
                    currentMinorVerSQL += " ON CONFLICT DO NOTHING ";
                }

                tskCase.getCaseDbAccessManager().insert(IG_DB_INFO_TABLE, creationMajorVerSQL);
                tskCase.getCaseDbAccessManager().insert(IG_DB_INFO_TABLE, creationMinorVerSQL);

                tskCase.getCaseDbAccessManager().insert(IG_DB_INFO_TABLE, currentMajorVerSQL);
                tskCase.getCaseDbAccessManager().insert(IG_DB_INFO_TABLE, currentMinorVerSQL);

            } catch (TskCoreException ex) {
                logger.log(Level.SEVERE, "Failed to create ig_db_info table in Case database", ex); //NON-NLS
                return false;
            }

            try {
                String tableSchema
                        = "( group_id " + autogenKeyType + " PRIMARY KEY, " //NON-NLS
                        + " data_source_obj_id BIGINT DEFAULT 0, "
                        + " value TEXT not null, " //NON-NLS
                        + " attribute TEXT not null, " //NON-NLS
                        + " is_analyzed integer DEFAULT 0, "
                        + " UNIQUE(data_source_obj_id, value, attribute) )"; //NON-NLS

                tskCase.getCaseDbAccessManager().createTable(GROUPS_TABLENAME, tableSchema);
            } catch (TskCoreException ex) {
                logger.log(Level.SEVERE, String.format("Failed to create %s table in case database", GROUPS_TABLENAME), ex); //NON-NLS
                return false;
            }
            try {

                String tableSchema
                        = "( id " + autogenKeyType + " PRIMARY KEY, " //NON-NLS
                        + " group_id integer not null, " //NON-NLS
                        + " examiner_id integer not null, " //NON-NLS
                        + " seen integer DEFAULT 0, " //NON-NLS
                        + " UNIQUE(group_id, examiner_id),"
                        + " FOREIGN KEY(group_id) REFERENCES " + GROUPS_TABLENAME + "(group_id) ON DELETE CASCADE,"
                        + " FOREIGN KEY(examiner_id) REFERENCES  tsk_examiners(examiner_id)"
                        + " )"; //NON-NLS

                tskCase.getCaseDbAccessManager().createTable(GROUPS_SEEN_TABLENAME, tableSchema);
            } catch (TskCoreException ex) {
                logger.log(Level.SEVERE, String.format("Failed to create %s table in case database", GROUPS_SEEN_TABLENAME), ex); //NON-NLS
                return false;
            }

            return true;

        } finally {
            dbWriteUnlock();
        }
    }

    /**
     * Gets the Schema version from DrawableDB
     *
     * @return image gallery schema version in DrawableDB
     *
     * @throws SQLException
     * @throws TskCoreException
     */
    private VersionNumber getDrawableDbIgSchemaVersion() throws SQLException, TskCoreException {

        Statement statement = con.createStatement();
        ResultSet resultSet = null;

        try {
            int majorVersion = -1;
            String majorVersionStr = null;
            resultSet = statement.executeQuery(String.format("SELECT value FROM %s  WHERE name='%s'", IG_DB_INFO_TABLE, IG_SCHEMA_MAJOR_VERSION_KEY));
            if (resultSet.next()) {
                majorVersionStr = resultSet.getString("value");
                try {
                    majorVersion = Integer.parseInt(majorVersionStr);
                } catch (NumberFormatException ex) {
                    throw new TskCoreException("Bad value for schema major version = " + majorVersionStr, ex);
                }
            } else {
                throw new TskCoreException("Failed to read schema major version from ig_db_info table");
            }

            int minorVersion = -1;
            String minorVersionStr = null;
            resultSet = statement.executeQuery(String.format("SELECT value FROM %s  WHERE name='%s'", IG_DB_INFO_TABLE, IG_SCHEMA_MINOR_VERSION_KEY));
            if (resultSet.next()) {
                minorVersionStr = resultSet.getString("value");
                try {
                    minorVersion = Integer.parseInt(minorVersionStr);
                } catch (NumberFormatException ex) {
                    throw new TskCoreException("Bad value for schema minor version = " + minorVersionStr, ex);
                }
            } else {
                throw new TskCoreException("Failed to read schema minor version from ig_db_info table");
            }

            return new VersionNumber(majorVersion, minorVersion, 0);
        } finally {
            if (resultSet != null) {
                resultSet.close();
            }
            if (statement != null) {
                statement.close();
            }
        }
    }

    /**
     * Gets the ImageGallery schema version from CaseDB
     *
     * @return image gallery schema version in CaseDB
     *
     * @throws SQLException
     * @throws TskCoreException
     */
    private VersionNumber getCaseDbIgSchemaVersion() throws TskCoreException {

        // Callback to process result of get version query
        class GetSchemaVersionQueryResultProcessor implements CaseDbAccessQueryCallback {

            private int version = -1;

            int getVersion() {
                return version;
            }

            @Override
            public void process(ResultSet resultSet) {
                try {
                    if (resultSet.next()) {
                        String versionStr = resultSet.getString("value");
                        try {
                            version = Integer.parseInt(versionStr);
                        } catch (NumberFormatException ex) {
                            logger.log(Level.SEVERE, "Bad value for version = " + versionStr, ex);
                        }
                    } else {
                        logger.log(Level.SEVERE, "Failed to get version");
                    }
                } catch (SQLException ex) {
                    logger.log(Level.SEVERE, "Failed to get version", ex); //NON-NLS
                }
            }
        }

        GetSchemaVersionQueryResultProcessor majorVersionResultProcessor = new GetSchemaVersionQueryResultProcessor();
        GetSchemaVersionQueryResultProcessor minorVersionResultProcessor = new GetSchemaVersionQueryResultProcessor();

        String versionQueryTemplate = "value FROM %s WHERE name = \'%s\' ";
        tskCase.getCaseDbAccessManager().select(String.format(versionQueryTemplate, IG_DB_INFO_TABLE, IG_SCHEMA_MAJOR_VERSION_KEY), majorVersionResultProcessor);
        tskCase.getCaseDbAccessManager().select(String.format(versionQueryTemplate, IG_DB_INFO_TABLE, IG_SCHEMA_MINOR_VERSION_KEY), minorVersionResultProcessor);

        return new VersionNumber(majorVersionResultProcessor.getVersion(), minorVersionResultProcessor.getVersion(), 0);
    }

    /**
     * Updates the IG schema version in the Drawable DB
     *
     * @param version     new version number
     * @param transaction transaction under which the update happens
     *
     * @throws SQLException
     */
    private void updateDrawableDbIgSchemaVersion(VersionNumber version, DrawableTransaction transaction) throws SQLException, TskCoreException {

        if (transaction == null) {
            throw new TskCoreException("Schema version update must be done in a transaction");
        }

        dbWriteLock();
        try {
            Statement statement = con.createStatement();

            // update schema version
            statement.execute(String.format("UPDATE %s  SET value = '%s' WHERE name = '%s'", IG_DB_INFO_TABLE, version.getMajor(), IG_SCHEMA_MAJOR_VERSION_KEY));
            statement.execute(String.format("UPDATE %s  SET value = '%s' WHERE name = '%s'", IG_DB_INFO_TABLE, version.getMinor(), IG_SCHEMA_MINOR_VERSION_KEY));

            statement.close();
        } finally {
            dbWriteUnlock();
        }
    }

    /**
     * Updates the IG schema version in CaseDB
     *
     * @param version           new version number
     * @param caseDbTransaction transaction to use to update the CaseDB
     *
     * @throws SQLException
     */
    private void updateCaseDbIgSchemaVersion(VersionNumber version, CaseDbTransaction caseDbTransaction) throws TskCoreException {

        String updateSQLTemplate = " SET value = %s  WHERE name = '%s' ";
        tskCase.getCaseDbAccessManager().update(IG_DB_INFO_TABLE, String.format(updateSQLTemplate, version.getMajor(), IG_SCHEMA_MAJOR_VERSION_KEY), caseDbTransaction);
        tskCase.getCaseDbAccessManager().update(IG_DB_INFO_TABLE, String.format(updateSQLTemplate, version.getMinor(), IG_SCHEMA_MINOR_VERSION_KEY), caseDbTransaction);
    }

    /**
     * Upgrades the DB schema.
     *
     * @return true if the upgrade is successful
     *
     * @throws SQLException
     *
     */
    private boolean upgradeDBSchema() throws TskCoreException, SQLException {

        // Read current version from the DBs
        VersionNumber drawableDbIgSchemaVersion = getDrawableDbIgSchemaVersion();
        VersionNumber caseDbIgSchemaVersion = getCaseDbIgSchemaVersion();

        // Upgrade Schema in both DrawableDB and CaseDB
        CaseDbTransaction caseDbTransaction = tskCase.beginTransaction();
        DrawableTransaction transaction = beginTransaction();

        try {
            caseDbIgSchemaVersion = upgradeCaseDbIgSchema1dot0TO1dot1(caseDbIgSchemaVersion, caseDbTransaction);
            drawableDbIgSchemaVersion = upgradeDrawableDbIgSchema1dot0TO1dot1(drawableDbIgSchemaVersion, transaction);

            // update the versions in the tables
            updateCaseDbIgSchemaVersion(caseDbIgSchemaVersion, caseDbTransaction);
            updateDrawableDbIgSchemaVersion(drawableDbIgSchemaVersion, transaction);

            caseDbTransaction.commit();
            caseDbTransaction = null;
            commitTransaction(transaction, false);
            transaction = null;
        } catch (TskCoreException | SQLException ex) {
            if (null != caseDbTransaction) {
                try {
                    caseDbTransaction.rollback();
                } catch (TskCoreException ex2) {
                    logger.log(Level.SEVERE, String.format("Failed to roll back case db transaction after error: %s", ex.getMessage()), ex2); //NON-NLS
                }
            }
            if (null != transaction) {
                try {
                    rollbackTransaction(transaction);
                } catch (SQLException ex2) {
                    logger.log(Level.SEVERE, String.format("Failed to roll back drawables db transaction after error: %s", ex.getMessage()), ex2); //NON-NLS
                }
            }
            throw ex;
        }
        return true;
    }

    /**
     * Upgrades IG tables in CaseDB from 1.0 to 1.1 Does nothing if the incoming
     * version is not 1.0
     *
     * @param currVersion       version to upgrade from
     * @param caseDbTransaction transaction to use for all updates
     *
     * @return new version number
     *
     * @throws TskCoreException
     */
    private VersionNumber upgradeCaseDbIgSchema1dot0TO1dot1(VersionNumber currVersion, CaseDbTransaction caseDbTransaction) throws TskCoreException {

        // Upgrade if current version is 1.0
        // or 1.1 - a bug in versioning alllowed some databases to be versioned as 1.1 without the actual corresponding upgrade.  This allows such databases to be fixed, if needed.
        if (!(currVersion.getMajor() == 1
                && (currVersion.getMinor() == 0 || currVersion.getMinor() == 1))) {
            return currVersion;
        }

        // Add a 'is_analyzed' column to groups table in CaseDB
        String alterSQL = " ADD COLUMN is_analyzed integer DEFAULT 1 "; //NON-NLS
        if (false == tskCase.getCaseDbAccessManager().columnExists(GROUPS_TABLENAME, "is_analyzed", caseDbTransaction)) {
            tskCase.getCaseDbAccessManager().alterTable(GROUPS_TABLENAME, alterSQL, caseDbTransaction);
        }
        return new VersionNumber(1, 1, 0);
    }

    /**
     * Upgrades IG tables in DrawableDB from 1.0 to 1.1 Does nothing if the
     * incoming version is not 1.0
     *
     * @param currVersion version to upgrade from
     * @param transaction transaction to use for all updates
     *
     * @return new version number
     *
     * @throws TskCoreException
     */
    private VersionNumber upgradeDrawableDbIgSchema1dot0TO1dot1(VersionNumber currVersion, DrawableTransaction transaction) throws TskCoreException {

        if (currVersion.getMajor() != 1
                || currVersion.getMinor() != 0) {
            return currVersion;
        }

        // There are no changes in DrawableDB schema in 1.0 -> 1.1
        return new VersionNumber(1, 1, 0);
    }

    @Override
    protected void finalize() throws Throwable {
        /*
         * This finalizer is a safety net for freeing this resource. See
         * "Effective Java" by Joshua Block, Item #7.
         */
        dbWriteLock();
        try {
            if (!isClosed()) {
                logger.log(Level.SEVERE, "Closing drawable.db in finalizer, this should never be necessary"); //NON-NLS
                try {
                    close();
                } finally {
                    super.finalize();
                }
            }
        } finally {
            dbWriteUnlock();
        }
    }

    public void close() {
        dbWriteLock();
        try {
            if (!isClosed()) {
                logger.log(Level.INFO, "Closing the drawable.db"); //NON-NLS
                for (PreparedStatement pStmt : preparedStatements) {
                    try {
                        pStmt.close();
                    } catch (SQLException ex) {
                        logger.log(Level.SEVERE, String.format("Failed to close prepared statement %s for drawable.db", pStmt.toString()), ex); //NON-NLS
                    }
                }
                try {
                    con.close();
                } catch (SQLException ex) {
                    logger.log(Level.SEVERE, "Failed to close connection to drawable.db", ex); //NON-NLS
                }
            }
        } finally {
            con = null;
            dbWriteUnlock();
        }
    }

    private boolean isClosed() {
        dbWriteLock();
        try {
            return ((con == null) || (con.isClosed()));
        } catch (SQLException unused) {
            return false;
        } finally {
            dbWriteUnlock();
        }
    }

    /**
     * get the names of the hashsets that the given fileID belongs to
     *
     * @param fileID the fileID to get all the Hashset names for
     *
     * @return a set of hash set names, each of which the given file belongs to
     *
     * @throws TskCoreException
     *
     *
     * //TODO: this is mostly a cut and paste from *
     * AbstractContent.getHashSetNames, is there away to dedupe?
     */
    Set<String> getHashSetsForFile(long fileID) throws TskCoreException {
        Set<String> hashNames = new HashSet<>();
        ArrayList<BlackboardArtifact> artifacts = tskCase.getBlackboardArtifacts(BlackboardArtifact.ARTIFACT_TYPE.TSK_HASHSET_HIT, fileID);

        for (BlackboardArtifact a : artifacts) {
            BlackboardAttribute attribute = a.getAttribute(new BlackboardAttribute.Type(BlackboardAttribute.ATTRIBUTE_TYPE.TSK_SET_NAME));
            if (attribute != null) {
                hashNames.add(attribute.getValueString());
            }
        }
        return Collections.unmodifiableSet(hashNames);
    }

    /**
     * get all the hash set names used in the db
     *
     * @return a set of the names of all the hash sets that have hash set hits
     */
    public Set<String> getHashSetNames() {
        Set<String> names = new HashSet<>();
        // "SELECT DISTINCT hash_set_name FROM hash_sets"
        dbWriteLock();
        try (ResultSet rs = selectHashSetNamesStmt.executeQuery();) {
            while (rs.next()) {
                names.add(rs.getString(HASH_SET_NAME));
            }
        } catch (SQLException sQLException) {
            logger.log(Level.WARNING, "failed to get hash set names", sQLException); //NON-NLS
        } finally {
            dbWriteUnlock();
        }
        return names;
    }

    static private String getGroupIdQuery(GroupKey<?> groupKey) {
        // query to find the group id from attribute/value
        return String.format(" SELECT group_id FROM " + GROUPS_TABLENAME
                + " WHERE attribute = \'%s\' AND value = \'%s\' AND data_source_obj_id = %d",
                SleuthkitCase.escapeSingleQuotes(groupKey.getAttribute().attrName.toString()),
                SleuthkitCase.escapeSingleQuotes(groupKey.getValueDisplayName()),
                (groupKey.getAttribute() == DrawableAttribute.PATH) ? groupKey.getDataSourceObjId() : 0);
    }

    /**
     * Returns true if the specified group has been any examiner
     *
     * @param groupKey
     *
     * @return
     */
    public boolean isGroupSeen(GroupKey<?> groupKey) {
        return isGroupSeenByExaminer(groupKey, -1);
    }

    /**
     * Returns true if the specified group has been seen by the specified
     * examiner
     *
     * @param groupKey   - key to identify the group
     * @param examinerId
     *
     * @return true if the examine has this group, false otherwise
     */
    public boolean isGroupSeenByExaminer(GroupKey<?> groupKey, long examinerId) {

        // Callback to process result of seen query
        class GroupSeenQueryResultProcessor extends CompletableFuture<Boolean> implements CaseDbAccessQueryCallback {

            @Override
            public void process(ResultSet resultSet) {
                try {
                    if (resultSet != null) {
                        while (resultSet.next()) {
                            complete(resultSet.getInt("count") > 0); //NON-NLS;
                            return;
                        }
                    }
                } catch (SQLException ex) {
                    completeExceptionally(ex);
                }
            }
        }
        // Callback to process result of seen query
        GroupSeenQueryResultProcessor queryResultProcessor = new GroupSeenQueryResultProcessor();

        try {
            String groupSeenQueryStmt = "COUNT(*) as count FROM " + GROUPS_SEEN_TABLENAME
                    + " WHERE seen = 1 "
                    + " AND group_id in ( " + getGroupIdQuery(groupKey) + ")"
                    + (examinerId > 0 ? " AND examiner_id = " + examinerId : "");// query to find the group id from attribute/value 

            tskCase.getCaseDbAccessManager().select(groupSeenQueryStmt, queryResultProcessor);
            return queryResultProcessor.get();
        } catch (ExecutionException | InterruptedException | TskCoreException ex) {
            String msg = String.format("Failed to get is group seen for group key %s", groupKey.getValueDisplayName()); //NON-NLS
            logger.log(Level.SEVERE, msg, ex);
        }

        return false;
    }

    /**
     * Record in the DB that the group with the given key is seen by given
     * examiner id.
     *
     * @param groupKey   key identifying the group.
     * @param examinerID examiner id.
     *
     * @throws TskCoreException
     */
    public void markGroupSeen(GroupKey<?> groupKey, long examinerID) throws TskCoreException {

        /*
         * Check the groupSeenCache to see if the seen status for this group was
         * set recently. If recently set to seen, there's no need to update it
         */
        Boolean cachedValue = groupSeenCache.getIfPresent(groupKey);
        if (cachedValue != null && cachedValue == true) {
            return;
        }

        // query to find the group id from attribute/value
        String innerQuery = String.format("( SELECT group_id FROM " + GROUPS_TABLENAME //NON-NLS
                + " WHERE attribute = \'%s\' AND value = \'%s\' and data_source_obj_id = %d )", //NON-NLS
                SleuthkitCase.escapeSingleQuotes(groupKey.getAttribute().attrName.toString()),
                SleuthkitCase.escapeSingleQuotes(groupKey.getValueDisplayName()),
                groupKey.getAttribute() == DrawableAttribute.PATH ? groupKey.getDataSourceObjId() : 0);

        String insertSQL = String.format(" (group_id, examiner_id, seen) VALUES (%s, %d, %d)", innerQuery, examinerID, 1); //NON-NLS
        if (DbType.POSTGRESQL == tskCase.getDatabaseType()) {
            insertSQL += String.format(" ON CONFLICT (group_id, examiner_id) DO UPDATE SET seen = %d", 1); //NON-NLS
        }

        tskCase.getCaseDbAccessManager().insertOrUpdate(GROUPS_SEEN_TABLENAME, insertSQL);

        groupSeenCache.put(groupKey, true);
    }

    /**
     * Record in the DB that given group is unseen. The group is marked unseen
     * for ALL examiners that have seen the group.
     *
     * @param groupKey key identifying the group.
     *
     * @throws TskCoreException
     */
    public void markGroupUnseen(GroupKey<?> groupKey) throws TskCoreException {

        /*
         * Check the groupSeenCache to see if the seen status for this group was
         * set recently. If recently set to unseen, there's no need to update it
         */
        Boolean cachedValue = groupSeenCache.getIfPresent(groupKey);
        if (cachedValue != null && cachedValue == false) {
            return;
        }

        String updateSQL = String.format(" SET seen = 0 WHERE group_id in ( " + getGroupIdQuery(groupKey) + ")"); //NON-NLS
        tskCase.getCaseDbAccessManager().update(GROUPS_SEEN_TABLENAME, updateSQL);

        groupSeenCache.put(groupKey, false);
    }

    /**
     * Sets the isAnalysed flag in the groups table for the given group to true.
     *
     * @param groupKey group key.
     *
     * @throws TskCoreException
     */
    public void markGroupAnalyzed(GroupKey<?> groupKey) throws TskCoreException {

        String updateSQL = String.format(" SET is_analyzed = %d "
                + " WHERE attribute = \'%s\' AND value = \'%s\' and data_source_obj_id = %d ",
                1,
                SleuthkitCase.escapeSingleQuotes(groupKey.getAttribute().attrName.toString()),
                SleuthkitCase.escapeSingleQuotes(groupKey.getValueDisplayName()),
                groupKey.getAttribute() == DrawableAttribute.PATH ? groupKey.getDataSourceObjId() : 0);

        tskCase.getCaseDbAccessManager().update(GROUPS_TABLENAME, updateSQL);
    }

    /**
     * Removes a file from the drawables databse.
     *
     * @param id The object id of the file.
     *
     * @return True or false.
     *
     * @throws TskCoreException
     * @throws SQLException
     */
    public void removeFile(long id) throws TskCoreException, SQLException {
        DrawableTransaction trans = null;
        try {
            trans = beginTransaction();
            removeFile(id, trans);
            commitTransaction(trans, true);
        } catch (TskCoreException | SQLException ex) {
            if (null != trans) {
                try {
                    rollbackTransaction(trans);
                } catch (SQLException ex2) {
                    logger.log(Level.SEVERE, String.format("Failed to roll back drawables db transaction after error: %s", ex.getMessage()), ex2); //NON-NLS
                }
            }
            throw ex;
        }
    }

    /**
     * Updates the image file.
     *
     * @param f file to update.
     *
     * @throws TskCoreException
     * @throws SQLException
     */
    public void updateFile(DrawableFile f) throws TskCoreException, SQLException {
        DrawableTransaction trans = null;
        CaseDbTransaction caseDbTransaction = null;
        try {
            trans = beginTransaction();
            caseDbTransaction = tskCase.beginTransaction();
            updateFile(f, trans, caseDbTransaction);
            caseDbTransaction.commit();
            commitTransaction(trans, true);
        } catch (TskCoreException | SQLException ex) {
            if (null != caseDbTransaction) {
                try {
                    caseDbTransaction.rollback();
                } catch (TskCoreException ex2) {
                    logger.log(Level.SEVERE, String.format("Failed to roll back case db transaction after error: %s", ex.getMessage()), ex2); //NON-NLS
                }
            }
            if (null != trans) {
                try {
                    rollbackTransaction(trans);
                } catch (SQLException ex2) {
                    logger.log(Level.SEVERE, String.format("Failed to roll back drawables db transaction after error: %s", ex.getMessage()), ex2); //NON-NLS
                }
            }
            throw ex;
        }
    }

    /**
     * Update an existing entry (or make a new one) into the DB that includes
     * group information. Called when a file has been analyzed or during a bulk
     * rebuild
     *
     * @param f                 file to update
     * @param tr
     * @param caseDbTransaction
     */
    public void updateFile(DrawableFile f, DrawableTransaction tr, CaseDbTransaction caseDbTransaction) {
        insertOrUpdateFile(f, tr, caseDbTransaction, true);
    }

    /**
     * Populate caches based on current state of Case DB
     */
    public void buildFileMetaDataCache() {

        synchronized (cacheLock) {
            cacheBuildCount++;
            if (areCachesLoaded == true) {
                return;
            }

            try {
                // get tags
                try (SleuthkitCase.CaseDbQuery dbQuery = tskCase.executeQuery("SELECT obj_id FROM content_tags")) {
                    ResultSet rs = dbQuery.getResultSet();
                    while (rs.next()) {
                        long id = rs.getLong("obj_id");
                        hasTagCache.add(id);
                    }
                } catch (SQLException ex) {
                    logger.log(Level.SEVERE, "Error getting tags from DB", ex); //NON-NLS
                }
            } catch (TskCoreException ex) {
                logger.log(Level.SEVERE, "Error executing query to get tags", ex); //NON-NLS
            }

            try {
                // hash sets
                try (SleuthkitCase.CaseDbQuery dbQuery = tskCase.executeQuery("SELECT obj_id FROM blackboard_artifacts WHERE artifact_type_id = " + BlackboardArtifact.ARTIFACT_TYPE.TSK_HASHSET_HIT.getTypeID())) {
                    ResultSet rs = dbQuery.getResultSet();
                    while (rs.next()) {
                        long id = rs.getLong("obj_id");
                        hasHashCache.add(id);
                    }

                } catch (SQLException ex) {
                    logger.log(Level.SEVERE, "Error getting hashsets from DB", ex); //NON-NLS
                }
            } catch (TskCoreException ex) {
                logger.log(Level.SEVERE, "Error executing query to get hashsets", ex); //NON-NLS
            }

            try {
                // EXIF
                try (SleuthkitCase.CaseDbQuery dbQuery = tskCase.executeQuery("SELECT obj_id FROM blackboard_artifacts WHERE artifact_type_id = " + BlackboardArtifact.ARTIFACT_TYPE.TSK_METADATA_EXIF.getTypeID())) {
                    ResultSet rs = dbQuery.getResultSet();
                    while (rs.next()) {
                        long id = rs.getLong("obj_id");
                        hasExifCache.add(id);
                    }

                } catch (SQLException ex) {
                    logger.log(Level.SEVERE, "Error getting EXIF from DB", ex); //NON-NLS
                }
            } catch (TskCoreException ex) {
                logger.log(Level.SEVERE, "Error executing query to get EXIF", ex); //NON-NLS
            }

            areCachesLoaded = true;
        }
    }

    /**
     * Add a file to cache of files that have EXIF data
     *
     * @param objectID ObjId of file with EXIF
     */
    public void addExifCache(long objectID) {
        synchronized (cacheLock) {
            // bail out if we are not maintaining caches
            if (cacheBuildCount == 0) {
                return;
            }
            hasExifCache.add(objectID);
        }
    }

    /**
     * Add a file to cache of files that have hash set hits
     *
     * @param objectID ObjId of file with hash set
     */
    public void addHashSetCache(long objectID) {
        synchronized (cacheLock) {
            // bail out if we are not maintaining caches
            if (cacheBuildCount == 0) {
                return;
            }
            hasHashCache.add(objectID);
        }
    }

    /**
     * Add a file to cache of files that have tags
     *
     * @param objectID ObjId of file with tags
     */
    public void addTagCache(long objectID) {
        synchronized (cacheLock) {
            // bail out if we are not maintaining caches
            if (cacheBuildCount == 0) {
                return;
            }
            hasTagCache.add(objectID);
        }
    }

    /**
     * Free the cached case DB data
     */
    public void freeFileMetaDataCache() {
        synchronized (cacheLock) {
            // dont' free these if there is another task still using them
            if (--cacheBuildCount > 0) {
                return;
            }

            areCachesLoaded = false;
            hasTagCache.clear();
            hasHashCache.clear();
            hasExifCache.clear();
        }
    }

    /**
     * Update (or insert) a file in(to) the drawable db. Weather this is an
     * insert or an update depends on the given prepared statement. This method
     * also inserts hash set hits and groups into their respective tables for
     * the given file.
     *
     * //TODO: this is a kinda weird design, is their a better way? //TODO:
     * implement batch version -jm
     *
     * @param f                 The file to insert.
     * @param tr                a transaction to use, must not be null
     * @param caseDbTransaction
     * @param addGroups         True if groups for file should be inserted into
     *                          db too
     */
    private void insertOrUpdateFile(DrawableFile f, @Nonnull DrawableTransaction tr, @Nonnull CaseDbTransaction caseDbTransaction, boolean addGroups) {

        PreparedStatement stmt;

        if (tr.isCompleted()) {
            throw new IllegalArgumentException("can't update database with closed transaction");
        }

        // assume that we are doing an update if we are adding groups - i.e. not pre-populating
        if (addGroups) {
            stmt = updateFileStmt;
        } else {
            stmt = insertFileStmt;
        }

        // get data from caches. Default to true and force the DB lookup if we don't have caches
        boolean hasExif = true;
        boolean hasHashSet = true;
        boolean hasTag = true;
        synchronized (cacheLock) {
            if (areCachesLoaded) {
                hasExif = hasExifCache.contains(f.getId());
                hasHashSet = hasHashCache.contains(f.getId());
                hasTag = hasTagCache.contains(f.getId());
            }
        }

        // if we are going to just add basic data, then mark flags that we do not have metadata to prevent lookups
        if (addGroups == false) {
            hasExif = false;
            hasHashSet = false;
            hasTag = false;
        }

        dbWriteLock();
        try {
            // "INSERT OR IGNORE/ INTO drawable_files (obj_id, data_source_obj_id, path, name, created_time, modified_time, make, model, analyzed)"
            stmt.setLong(1, f.getId());
            stmt.setLong(2, f.getAbstractFile().getDataSourceObjectId());
            stmt.setString(3, f.getDrawablePath());
            stmt.setString(4, f.getName());
            stmt.setLong(5, f.getCrtime());
            stmt.setLong(6, f.getMtime());
            if (hasExif) {
                stmt.setString(7, f.getMake());
                stmt.setString(8, f.getModel());
            } else {
                stmt.setString(7, "");
                stmt.setString(8, "");
            }
            stmt.setBoolean(9, f.isAnalyzed());
            stmt.executeUpdate();

            // Update the list of file IDs in memory
            addImageFileToList(f.getId());

            // update the groups if we are not doing pre-populating
            if (addGroups) {

                // Update the hash set tables
                if (hasHashSet) {
                    try {
                        for (String name : f.getHashSetNames()) {

                            // "insert or ignore into hash_sets (hash_set_name)  values (?)"
                            insertHashSetStmt.setString(1, name);
                            insertHashSetStmt.executeUpdate();

                            //TODO: use nested select to get hash_set_id rather than seperate statement/query
                            //"select hash_set_id from hash_sets where hash_set_name = ?"
                            selectHashSetStmt.setString(1, name);
                            try (ResultSet rs = selectHashSetStmt.executeQuery()) {
                                while (rs.next()) {
                                    int hashsetID = rs.getInt("hash_set_id"); //NON-NLS
                                    //"insert or ignore into hash_set_hits (hash_set_id, obj_id) values (?,?)";
                                    insertHashHitStmt.setInt(1, hashsetID);
                                    insertHashHitStmt.setLong(2, f.getId());
                                    insertHashHitStmt.executeUpdate();
                                    break;
                                }
                            }
                        }
                    } catch (TskCoreException ex) {
                        logger.log(Level.SEVERE, "failed to insert/update hash hits for file" + f.getContentPathSafe(), ex); //NON-NLS
                    }
                }

                //and update all groups this file is in
                for (DrawableAttribute<?> attr : DrawableAttribute.getGroupableAttrs()) {
                    // skip attributes that we do not have data for
                    if ((attr == DrawableAttribute.TAGS) && (hasTag == false)) {
                        continue;
                    } else if ((attr == DrawableAttribute.MAKE || attr == DrawableAttribute.MODEL) && (hasExif == false)) {
                        continue;
                    }
                    Collection<? extends Comparable<?>> vals = attr.getValue(f);
                    for (Comparable<?> val : vals) {
                        if ((null != val) && (val.toString().isEmpty() == false)) {
                            if (attr == DrawableAttribute.PATH) {
                                insertGroup(f.getAbstractFile().getDataSource().getId(), val.toString(), attr, caseDbTransaction);
                            } else {
                                insertGroup(val.toString(), attr, caseDbTransaction);
                            }
                        }
                    }
                }
            }

            // @@@ Consider storing more than ID so that we do not need to requery each file during commit
            tr.addUpdatedFile(f.getId());

        } catch (SQLException | NullPointerException | TskCoreException ex) {
            /*
             * This is one of the places where we get an error if the case is
             * closed during processing, which doesn't need to be reported here.
             */
            if (Case.isCaseOpen()) {
                logger.log(Level.SEVERE, "failed to insert/update file" + f.getContentPathSafe(), ex); //NON-NLS
            }

        } finally {
            dbWriteUnlock();
        }
    }

    /**
     * Gets all data source object ids from datasources table, and their
     * DrawableDbBuildStatusEnum
     *
     * @return map of known data source object ids, and their db status
     *
     * @throws org.sleuthkit.datamodel.TskCoreException
     */
    public Map<Long, DrawableDbBuildStatusEnum> getDataSourceDbBuildStatus() throws TskCoreException {
        Statement statement = null;
        Map<Long, DrawableDbBuildStatusEnum> map = new HashMap<>();
        dbWriteLock();
        try {
            if (isClosed()) {
                throw new TskCoreException("The drawables database is closed");
            }
            statement = con.createStatement();
            ResultSet rs = statement.executeQuery("SELECT ds_obj_id, drawable_db_build_status FROM datasources "); //NON-NLS
            while (rs.next()) {
                map.put(rs.getLong("ds_obj_id"), DrawableDbBuildStatusEnum.valueOf(rs.getString("drawable_db_build_status")));
            }
        } catch (SQLException e) {
            throw new TskCoreException("SQLException while getting data source object ids", e);
        } finally {
            if (statement != null) {
                try {
                    statement.close();
                } catch (SQLException ex) {
                    logger.log(Level.SEVERE, "Error closing statement ", ex); //NON-NLS
                }
            }
            dbWriteUnlock();
        }
        return map;
    }

    /**
     * Get the build status for the given data source. Will return UNKNOWN if
     * the data source is not yet in the database.
     *
     * @param dataSourceId
     *
     * @return The status of the data source or UKNOWN if it is not found.
     *
     * @throws TskCoreException
     */
    public DrawableDbBuildStatusEnum getDataSourceDbBuildStatus(Long dataSourceId) throws TskCoreException {
        Map<Long, DrawableDbBuildStatusEnum> statusMap = getDataSourceDbBuildStatus();
        if (statusMap.containsKey(dataSourceId) == false) {
            return DrawableDbBuildStatusEnum.UNKNOWN;
        }
        return statusMap.get(dataSourceId);
    }

    /**
     * Insert/update given data source object id and it's DB rebuild status in
     * the datasources table.
     *
     * If the object id exists in the table already, it updates the status
     *
     * @param dsObjectId data source object id to insert
     * @param status     The db build statsus for datasource.
     */
    public void insertOrUpdateDataSource(long dsObjectId, DrawableDbBuildStatusEnum status) {
        dbWriteLock();
        try {
            // "INSERT OR REPLACE INTO datasources (ds_obj_id, drawable_db_build_status) " //NON-NLS
            updateDataSourceStmt.setLong(1, dsObjectId);
            updateDataSourceStmt.setString(2, status.name());

            updateDataSourceStmt.executeUpdate();
        } catch (SQLException | NullPointerException ex) {
            logger.log(Level.SEVERE, "failed to insert/update datasources table", ex); //NON-NLS
        } finally {
            dbWriteUnlock();
        }
    }

    public DrawableTransaction beginTransaction() throws TskCoreException, SQLException {
        return new DrawableTransaction();
    }

    /**
     *
     * @param tr
     * @param notifyGM If true, notify GroupManager about the changes.
     */
    public void commitTransaction(DrawableTransaction tr, Boolean notifyGM) throws SQLException {
        if (tr.isCompleted()) {
            throw new IllegalArgumentException("Attempt to commit completed transaction");
        }
        tr.commit(notifyGM);
    }

    public void rollbackTransaction(DrawableTransaction tr) throws SQLException {
        if (tr.isCompleted()) {
            throw new IllegalArgumentException("Attempt to roll back completed transaction");
        }
        tr.rollback();
    }

    public Boolean areFilesAnalyzed(Collection<Long> fileIds) throws SQLException {
        dbWriteLock();
        try {
            if (isClosed()) {
                throw new SQLException("The drawables database is closed");
            }
            try (Statement stmt = con.createStatement()) {
                //Can't make this a preprared statement because of the IN ( ... )
                ResultSet analyzedQuery = stmt.executeQuery("SELECT COUNT(analyzed) AS analyzed FROM drawable_files WHERE analyzed = 1 AND obj_id IN (" + StringUtils.join(fileIds, ", ") + ")"); //NON-NLS
                while (analyzedQuery.next()) {
                    return analyzedQuery.getInt(ANALYZED) == fileIds.size();
                }
                return false;
            }
        } finally {
            dbWriteUnlock();
        }
    }

    /**
     * Returns whether or not the given group is analyzed and ready to be
     * viewed.
     *
     * @param groupKey group key.
     *
     * @return true if the group is analyzed.
     *
     * @throws SQLException
     * @throws TskCoreException
     */
    public Boolean isGroupAnalyzed(GroupKey<?> groupKey) throws SQLException, TskCoreException {

        // Callback to process result of isAnalyzed query
        class IsGroupAnalyzedQueryResultProcessor implements CaseDbAccessQueryCallback {

            private boolean isAnalyzed = false;

            boolean getIsAnalyzed() {
                return isAnalyzed;
            }

            @Override
            public void process(ResultSet resultSet) {
                try {
                    if (resultSet.next()) {
                        isAnalyzed = resultSet.getInt("is_analyzed") == 1 ? true : false;
                    }
                } catch (SQLException ex) {
                    logger.log(Level.SEVERE, "Failed to get group is_analyzed", ex); //NON-NLS
                }
            }
        }

        IsGroupAnalyzedQueryResultProcessor queryResultProcessor = new IsGroupAnalyzedQueryResultProcessor();
        try {
            String groupAnalyzedQueryStmt = String.format("is_analyzed FROM " + GROUPS_TABLENAME
                    + " WHERE attribute = \'%s\' AND value = \'%s\' and data_source_obj_id = %d ",
                    SleuthkitCase.escapeSingleQuotes(groupKey.getAttribute().attrName.toString()),
                    SleuthkitCase.escapeSingleQuotes(groupKey.getValueDisplayName()),
                    groupKey.getAttribute() == DrawableAttribute.PATH ? groupKey.getDataSourceObjId() : 0);

            tskCase.getCaseDbAccessManager().select(groupAnalyzedQueryStmt, queryResultProcessor);
            return queryResultProcessor.getIsAnalyzed();
        } catch (TskCoreException ex) {
            String msg = String.format("Failed to get group is_analyzed for group key %s", groupKey.getValueDisplayName()); //NON-NLS
            logger.log(Level.SEVERE, msg, ex);
        }

        return false;
    }

    /**
     * Find and return list of all ids of files matching the specific Where
     * clause
     *
     * @param sqlWhereClause a SQL where clause appropriate for the desired
     *                       files (do not begin the WHERE clause with the word
     *                       WHERE!)
     *
     * @return a list of file ids each of which satisfy the given WHERE clause
     *
     * @throws TskCoreException
     */
    public Set<Long> findAllFileIdsWhere(String sqlWhereClause) throws TskCoreException {
        dbWriteLock();
        try {
            if (isClosed()) {
                throw new TskCoreException("The drawables database is closed");
            }
            try (Statement statement = con.createStatement()) {
                ResultSet rs = statement.executeQuery("SELECT obj_id FROM drawable_files WHERE " + sqlWhereClause);
                Set<Long> ret = new HashSet<>();
                while (rs.next()) {
                    ret.add(rs.getLong(1));
                }
                return ret;
            } catch (SQLException ex) {
                throw new TskCoreException(String.format("Failed to query file id for WHERE clause %s", sqlWhereClause), ex);
            }
        } finally {
            dbWriteUnlock();
        }
    }

    /**
     * Return the number of files matching the given clause.
     *
     * @param sqlWhereClause a SQL where clause appropriate for the desired
     *                       files (do not begin the WHERE clause with the word
     *                       WHERE!)
     *
     * @return Number of files matching the given where clause
     *
     * @throws TskCoreException
     */
    public long countFilesWhere(String sqlWhereClause) throws TskCoreException {
        dbWriteLock();
        try {
            if (isClosed()) {
                throw new TskCoreException("The drawables database is closed");
            }
            try (Statement statement = con.createStatement()) {
                ResultSet rs = statement.executeQuery("SELECT COUNT(*) AS COUNT FROM drawable_files WHERE " + sqlWhereClause);
                return rs.getLong("COUNT");
            } catch (SQLException e) {
                throw new TskCoreException("SQLException thrown when calling 'DrawableDB.countFilesWhere(): " + sqlWhereClause, e);
            }
        } finally {
            dbWriteUnlock();
        }
    }

    /**
     * Get all the values that are in db for the given attribute.
     *
     *
     * @param <A>        The type of values for the given attribute.
     * @param groupBy    The attribute to get the values for.
     * @param sortBy     The way to sort the results. Only GROUP_BY_VAL and
     *                   FILE_COUNT are supported.
     * @param sortOrder  Sort ascending or descending.
     * @param dataSource
     *
     * @return Map of data source (or null of group by attribute ignores data
     *         sources) to list of unique group values
     *
     * @throws org.sleuthkit.datamodel.TskCoreException
     */
    @SuppressWarnings("unchecked")
    public <A extends Comparable<A>> Multimap<DataSource, A> findValuesForAttribute(DrawableAttribute<A> groupBy, GroupSortBy sortBy, SortOrder sortOrder, DataSource dataSource) throws TskCoreException {

        switch (groupBy.attrName) {
            case ANALYZED:
            case CATEGORY:
            case HASHSET:
                //these are somewhat special cases for now as they have fixed values, or live in the main autopsy database
                //they should have special handling at a higher level of the stack.
                throw new UnsupportedOperationException();
            default:
                dbWriteLock();
                try {
                    if (isClosed()) {
                        throw new TskCoreException("The drawables database is closed");
                    }
                    //TODO: convert this to prepared statement 
                    StringBuilder query = new StringBuilder("SELECT data_source_obj_id, " + groupBy.attrName.toString() + ", COUNT(*) FROM drawable_files "); //NON-NLS

                    // skip any null/blank values
                    query.append("WHERE LENGTH(" + groupBy.attrName.toString() + ") > 0 ");

                    if (dataSource != null) {
                        query.append(" AND data_source_obj_id = ").append(dataSource.getId());
                    }

                    query.append(" GROUP BY data_source_obj_id, ").append(groupBy.attrName.toString());

                    String orderByClause = "";

                    if (sortBy == GROUP_BY_VALUE) {
                        orderByClause = " ORDER BY " + groupBy.attrName.toString();
                    } else if (sortBy == GroupSortBy.FILE_COUNT) {
                        orderByClause = " ORDER BY COUNT(*)";
                    }

                    query.append(orderByClause);

                    if (orderByClause.isEmpty() == false) {
                        String sortOrderClause = "";

                        switch (sortOrder) {
                            case DESCENDING:
                                sortOrderClause = " DESC"; //NON-NLS
                                break;
                            case ASCENDING:
                                sortOrderClause = " ASC"; //NON-NLS
                                break;
                            default:
                                orderByClause = "";
                        }
                        query.append(sortOrderClause);
                    }

                    try (Statement stmt = con.createStatement()) {
                        ResultSet results = stmt.executeQuery(query.toString());
                        Multimap<DataSource, A> values = HashMultimap.create();
                        while (results.next()) {
                            /*
                             * I don't like that we have to do this cast to A
                             * here, but can't think of a better alternative at
                             * the momment unless something has gone seriously
                             * wrong, we know this should be of type A even if
                             * JAVA doesn't
                             */
                            values.put(tskCase.getDataSource(results.getLong("data_source_obj_id")),
                                    (A) results.getObject(groupBy.attrName.toString()));
                        }
                        return values;
                    } catch (SQLException | TskDataException ex) {
                        throw new TskCoreException("Unable to get values for attribute", ex); //NON-NLS
                    }

                } finally {
                    dbWriteUnlock();
                }
        }
    }

    /**
     * Insert new group into DB
     *
     * @param value             Value of the group (unique to the type)
     * @param groupBy           Type of the grouping (CATEGORY, MAKE, etc.)
     * @param caseDbTransaction transaction to use for CaseDB insert/updates
     *
     * @throws TskCoreException
     */
    private void insertGroup(final String value, DrawableAttribute<?> groupBy, CaseDbTransaction caseDbTransaction) throws TskCoreException {
        insertGroup(0, value, groupBy, caseDbTransaction);
    }

    /**
     * Insert new group into DB
     *
     * @param ds_obj_id         data source object id
     * @param value             Value of the group (unique to the type)
     * @param groupBy           Type of the grouping (CATEGORY, MAKE, etc.)
     * @param caseDbTransaction transaction to use for CaseDB insert/updates
     */
    private void insertGroup(long ds_obj_id, final String value, DrawableAttribute<?> groupBy, CaseDbTransaction caseDbTransaction) throws TskCoreException {
        /*
         * Check the groups cache to see if the group has already been added to
         * the case database.
         */
        String cacheKey = Long.toString(ds_obj_id) + "_" + value + "_" + groupBy.getDisplayName();
        if (groupCache.getIfPresent(cacheKey) != null) {
            return;
        }

        int isAnalyzed = (groupBy == DrawableAttribute.PATH) ? 0 : 1;
        String insertSQL = String.format(" (data_source_obj_id, value, attribute, is_analyzed) VALUES (%d, \'%s\', \'%s\', %d)",
                ds_obj_id, SleuthkitCase.escapeSingleQuotes(value), SleuthkitCase.escapeSingleQuotes(groupBy.attrName.toString()), isAnalyzed);
        if (DbType.POSTGRESQL == tskCase.getDatabaseType()) {
            insertSQL += " ON CONFLICT DO NOTHING";
        }
        tskCase.getCaseDbAccessManager().insert(GROUPS_TABLENAME, insertSQL, caseDbTransaction);
        groupCache.put(cacheKey, Boolean.TRUE);
    }

    /**
     * @param id the obj_id of the file to return
     *
     * @return a DrawableFile for the given obj_id
     *
     * @throws TskCoreException if unable to get a file from the currently open
     *                          {@link SleuthkitCase}
     */
    public DrawableFile getFileFromID(Long id) throws TskCoreException {
        AbstractFile f = tskCase.getAbstractFileById(id);
        try {
            return DrawableFile.create(f, areFilesAnalyzed(Collections.singleton(id)), isVideoFile(f));
        } catch (SQLException ex) {
            throw new TskCoreException(String.format("Failed to get file (id=%d)", id), ex);
        }
    }

    public Set<Long> getFileIDsInGroup(GroupKey<?> groupKey) throws TskCoreException {

        if (groupKey.getAttribute().isDBColumn == false) {
            switch (groupKey.getAttribute().attrName) {
                case MIME_TYPE:
                    return groupManager.getFileIDsWithMimeType((String) groupKey.getValue());
                case CATEGORY:
                    return groupManager.getFileIDsWithCategory((DhsImageCategory) groupKey.getValue());
                case TAGS:
                    return groupManager.getFileIDsWithTag((TagName) groupKey.getValue());
            }
        }
        Set<Long> files = new HashSet<>();
        dbWriteLock();
        try {
            PreparedStatement statement = getGroupStatment(groupKey);
            setQueryParams(statement, groupKey);

            try (ResultSet valsResults = statement.executeQuery()) {
                while (valsResults.next()) {
                    files.add(valsResults.getLong(OBJ_ID));
                }
            }
        } catch (SQLException ex) {
            logger.log(Level.WARNING, "failed to get file for group:" + groupKey.getAttribute() + " == " + groupKey.getValue(), ex); //NON-NLS
        } finally {
            dbWriteUnlock();
        }

        return files;
    }

    private PreparedStatement getGroupStatment(GroupKey<?> groupKey) {
        DrawableAttribute<?> groupBy = groupKey.getAttribute();
        if ((groupBy == DrawableAttribute.PATH) && groupKey.getDataSource().isPresent()) {

            return this.groupStatementFilterByDataSrcMap.get(groupBy);
        }

        return groupStatementMap.get(groupBy);
    }

    public long countAllFiles() throws TskCoreException {
        return countFilesWhere(" 1 ");
    }

    /**
     * delete the row with obj_id = id.
     *
     * @param id the obj_id of the row to be deleted
     */
    public void removeFile(long id, DrawableTransaction tr) {
        if (tr.isCompleted()) {
            throw new IllegalArgumentException("Attempt to use a completed transaction");
        }
        dbWriteLock();
        try {
            // Update the list of file IDs in memory
            removeImageFileFromList(id);

            //"delete from hash_set_hits where (obj_id = " + id + ")"
            removeHashHitStmt.setLong(1, id);
            removeHashHitStmt.executeUpdate();

            //"delete from drawable_files where (obj_id = " + id + ")"
            removeFileStmt.setLong(1, id);
            removeFileStmt.executeUpdate();
            tr.addRemovedFile(id);

        } catch (SQLException ex) {
            logger.log(Level.WARNING, "failed to delete row for obj_id = " + id, ex); //NON-NLS
        } finally {
            dbWriteUnlock();

        }
    }

    /**
     * Deletes a cascading delete of a data source, starting from the
     * datasources table.
     *
     * @param dataSourceID The object ID of the data source to delete.
     *
     * @throws SQLException 
     * @throws TskCoreException
     */
    public void deleteDataSource(long dataSourceID) throws SQLException, TskCoreException {
        dbWriteLock();
        DrawableTransaction trans = null;
        try {
            trans = beginTransaction();
            deleteDataSourceStmt.setLong(1, dataSourceID);
            deleteDataSourceStmt.executeUpdate();
            commitTransaction(trans, true);
        } catch (SQLException | TskCoreException ex) {
<<<<<<< HEAD
            if (null != trans) {
                try {
                    rollbackTransaction(trans);
                } catch (SQLException ex2) {
                    logger.log(Level.SEVERE, String.format("Failed to roll back drawables db transaction after error: %s", ex.getMessage()), ex2); //NON-NLS
                }
            }
            throw ex;
        } finally {
=======
            logger.log(Level.WARNING, "failed to deletesource for obj_id = " + dataSourceId, ex); //NON-NLS
        } finally { 
>>>>>>> 97a3020d
            dbWriteUnlock();
        }
    }

    public class MultipleTransactionException extends IllegalStateException {

        public MultipleTransactionException() {
            super("cannot have more than one open transaction");//NON-NLS
        }
    }

    /**
     * For performance reasons, keep a list of all file IDs currently in the
     * drawable database. Otherwise the database is queried many times to
     * retrieve the same data.
     */
    @GuardedBy("fileIDlist")
    private final Set<Long> fileIDsInDB = new HashSet<>();

    public boolean isInDB(Long id) {
        synchronized (fileIDsInDB) {
            return fileIDsInDB.contains(id);
        }
    }

    private void addImageFileToList(Long id) {
        synchronized (fileIDsInDB) {
            fileIDsInDB.add(id);
        }
    }

    private void removeImageFileFromList(Long id) {
        synchronized (fileIDsInDB) {
            fileIDsInDB.remove(id);
        }
    }

    public int getNumberOfImageFilesInList() {
        synchronized (fileIDsInDB) {
            return fileIDsInDB.size();
        }
    }

    private boolean initializeImageList() {
        dbWriteLock();
        try {
            if (isClosed()) {
                logger.log(Level.SEVERE, "The drawables database is closed"); //NON-NLS
                return false;
            }
            try (Statement stmt = con.createStatement()) {
                ResultSet analyzedQuery = stmt.executeQuery("select obj_id from drawable_files");
                while (analyzedQuery.next()) {
                    addImageFileToList(analyzedQuery.getLong(OBJ_ID));
                }
                return true;
            } catch (SQLException ex) {
                logger.log(Level.SEVERE, "Failed to add image file object ids in drawables database to cache", ex); //NON-NLS
                return false;
            }
        } finally {
            dbWriteUnlock();
        }
    }

    /**
     * For performance reasons, keep the file type in memory
     */
    private final Map<Long, Boolean> videoFileMap = new ConcurrentHashMap<>();

    /**
     * is this File a video file?
     *
     * @param f check if this file is a video. will return false for null file.
     *
     * @return returns true if this file is a video as determined by {@link ImageGalleryModule#isVideoFile(org.sleuthkit.datamodel.AbstractFile)
     *         } but caches the result. returns false if passed a null AbstractFile
     */
    public boolean isVideoFile(AbstractFile f) {
        return isNull(f) ? false
                : videoFileMap.computeIfAbsent(f.getId(), id -> FileTypeUtils.hasVideoMIMEType(f));
    }

    /**
     * get the number of files with the given category.
     *
     * NOTE: although the category data is stored in autopsy as Tags, this
     * method is provided on DrawableDb to provide a single point of access for
     * ImageGallery data.
     *
     * //TODO: think about moving this and similar methods that don't actually
     * get their data form the drawabledb to a layer wrapping the drawable db:
     * something like ImageGalleryCaseData?
     *
     * @param cat the category to count the number of files for
     *
     * @return the number of the with the given category
     */
    public long getCategoryCount(DhsImageCategory cat) {
        try {
            TagName tagName = controller.getTagsManager().getTagName(cat);
            if (nonNull(tagName)) {
                return tskCase.getContentTagsByTagName(tagName).stream()
                        .map(ContentTag::getContent)
                        .map(Content::getId)
                        .filter(this::isInDB)
                        .count();
            }
        } catch (IllegalStateException ex) {
            logger.log(Level.WARNING, "Case closed while getting files"); //NON-NLS
        } catch (TskCoreException ex1) {
            logger.log(Level.SEVERE, "Failed to get content tags by tag name.", ex1); //NON-NLS
        }
        return -1;

    }

    /**
     * get the number of files in the given set that are uncategorized(Cat-0).
     *
     * NOTE: although the category data is stored in autopsy as Tags, this
     * method is provided on DrawableDb to provide a single point of access for
     * ImageGallery data.
     *
     * //TODO: think about moving this and similar methods that don't actually
     * get their data form the drawabledb to a layer wrapping the drawable db:
     * something like ImageGalleryCaseData?
     *
     * @param fileIDs the the files ids to count within
     *
     * @return the number of files in the given set with Cat-0
     */
    public long getUncategorizedCount(Collection<Long> fileIDs) throws TskCoreException {

        // if the fileset is empty, return count as 0
        if (fileIDs.isEmpty()) {
            return 0;
        }

        // get a comma seperated list of TagName ids for non zero categories
        DrawableTagsManager tagsManager = controller.getTagsManager();

        String catTagNameIDs = tagsManager.getCategoryTagNames().stream()
                .filter(tagName -> notEqual(tagName.getDisplayName(), DhsImageCategory.ZERO.getDisplayName()))
                .map(TagName::getId)
                .map(Object::toString)
                .collect(Collectors.joining(",", "(", ")"));

        String fileIdsList = "(" + StringUtils.join(fileIDs, ",") + " )";

        //count the file ids that are in the given list and don't have a non-zero category assigned to them.
        String name
                = "SELECT COUNT(obj_id) as obj_count FROM tsk_files where obj_id IN " + fileIdsList //NON-NLS
                + " AND obj_id NOT IN (SELECT obj_id FROM content_tags WHERE content_tags.tag_name_id IN " + catTagNameIDs + ")"; //NON-NLS
        try (SleuthkitCase.CaseDbQuery executeQuery = tskCase.executeQuery(name);
                ResultSet resultSet = executeQuery.getResultSet();) {
            while (resultSet.next()) {
                return resultSet.getLong("obj_count"); //NON-NLS
            }
        } catch (SQLException ex) {
            throw new TskCoreException("Error getting category count.", ex); //NON-NLS
        }

        return -1;

    }

    /**
     * Encapsulates a drawables database transaction that uses the enclosing
     * DrawableDB object's single JDBC connection. The transaction is begun when
     * the DrawableTransaction object is created; clients MUST call either
     * commit or rollback.
     *
     * IMPORTANT: This transaction must be thread-confined. It acquires and
     * release a lock specific to a single thread.
     */
    public class DrawableTransaction {

        // The files are processed ORDERED BY parent path
        // We want to preserve that order here, so that we can detect a 
        // change in path, and thus mark the path group as analyzed
        // Hence we use a LinkedHashSet here.
        private final Set<Long> updatedFiles = new LinkedHashSet<>();
        private final Set<Long> removedFiles = new LinkedHashSet<>();

        private boolean completed;

        private DrawableTransaction() throws TskCoreException, SQLException {
            dbWriteLock(); // Normally released when commit or rollback is called.
            if (DrawableDB.this.isClosed()) {
                dbWriteUnlock();
                throw new TskCoreException("The drawables database is closed");
            }
            try {
                con.setAutoCommit(false);
                completed = false;
            } catch (SQLException ex) {
                completed = true;
                dbWriteUnlock();
                throw new SQLException("Failed to begin transaction", ex);
            }
        }

        synchronized public void rollback() throws SQLException {
            if (!completed) {
                try {
                    updatedFiles.clear();
                    con.rollback();
                } finally {
                    complete();
                }
            }
        }

        /**
         * Commit changes that happened during this transaction
         *
         * @param notifyGM If true, notify GroupManager about the changes.
         */
        synchronized public void commit(Boolean notifyGM) throws SQLException {
            if (!completed) {
                try {

                    con.commit();

                    /*
                     * Need to close the transaction before notifying the Group
                     * Manager, so that the lock is released.
                     */
                    complete();

                    if (notifyGM) {
                        if (groupManager != null) {
                            groupManager.handleFileUpdate(updatedFiles);
                            groupManager.handleFileRemoved(removedFiles);
                        }
                    }
                } catch (SQLException ex) {
                    logger.log(Level.SEVERE, "Failed to commit transaction, will attempt rollback", ex); //NON-NLS
                    rollback();
                }
            }
        }

        synchronized private void complete() {
            if (!completed) {
                try {
                    con.setAutoCommit(true);
                } catch (SQLException ex) {
                    logger.log(Level.SEVERE, "Failed to set auto-commit to false", ex); //NON-NLS
                } finally {
                    completed = true;
                    dbWriteUnlock();
                }
            }
        }

        synchronized private Boolean isCompleted() {
            return completed;
        }

        synchronized private void addUpdatedFile(Long f) {
            updatedFiles.add(f);
        }

        synchronized private void addRemovedFile(long id) {
            removedFiles.add(id);
        }
    }
}<|MERGE_RESOLUTION|>--- conflicted
+++ resolved
@@ -232,7 +232,6 @@
         dbWriteLock();
         try {
             con = DriverManager.getConnection("jdbc:sqlite:" + dbPath.toString()); //NON-NLS
-//            if (!initializeDBSchema() || !upgradeDBSchema() || !prepareStatements() || !initializeStandardGroups() || !initializeImageList() || !checkDataSourceExistsInCase()) {
             if (!initializeDBSchema() || !upgradeDBSchema() || !prepareStatements() || !initializeStandardGroups() || !initializeImageList()) {
                 close();
                 throw new TskCoreException("Failed to initialize drawables database for Image Gallery use"); //NON-NLS
@@ -435,41 +434,7 @@
         }
         return tableExists;
     }
-<<<<<<< HEAD
-
-=======
-    
-    private Boolean checkDataSourceExistsInCase() throws SQLException {
-        try {
-            dbWriteLock();
-            Map<Long, DrawableDbBuildStatusEnum> dataSourceIdsMap = getDataSourceDbBuildStatus();
-            for (Map.Entry<Long, DrawableDbBuildStatusEnum> dataSourceMap : dataSourceIdsMap.entrySet()) {
-                String name
-                        = "SELECT COUNT(obj_id) obj_id FROM tsk_objects where obj_id = " + Long.toString(dataSourceMap.getKey()); //NON-NLS
-                try {
-                    SleuthkitCase.CaseDbQuery executeQuery = tskCase.executeQuery(name);
-                    ResultSet resultSet = executeQuery.getResultSet();
-                    while (resultSet.next()) {
-                        if (resultSet.getLong("obj_id") == 0) {
-                            try (Statement stmt = con.createStatement()) {
-                                stmt.execute("DELETE FROM datasources where ds_obj_id = " + Long.toString(dataSourceMap.getKey()));
-                           }
-                        }
-                    }
-                    resultSet.close();
-                } catch (SQLException ex) {
-                    logger.log(Level.INFO, String.format("Error trying to Delete Data source", ex)); //NON-NLS
-                }
-            }
-        } catch (TskCoreException ex) {
-            logger.log(Level.INFO, String.format("Error trying to Delete Data source", ex)); //NON-NLS
-        } finally {
-            dbWriteUnlock();
-            return true;
-        }
-    }
-    
->>>>>>> 97a3020d
+
     private static void deleteDatabaseIfOlderVersion(Path dbPath) throws SQLException, IOException {
         if (Files.exists(dbPath)) {
             boolean hasDrawableFilesTable = false;
@@ -2086,7 +2051,6 @@
             deleteDataSourceStmt.executeUpdate();
             commitTransaction(trans, true);
         } catch (SQLException | TskCoreException ex) {
-<<<<<<< HEAD
             if (null != trans) {
                 try {
                     rollbackTransaction(trans);
@@ -2096,10 +2060,6 @@
             }
             throw ex;
         } finally {
-=======
-            logger.log(Level.WARNING, "failed to deletesource for obj_id = " + dataSourceId, ex); //NON-NLS
-        } finally { 
->>>>>>> 97a3020d
             dbWriteUnlock();
         }
     }
