/*
 * Autopsy Forensic Browser
 *
 * Copyright 2013-18 Basis Technology Corp.
 * Contact: carrier <at> sleuthkit <dot> org
 *
 * Licensed under the Apache License, Version 2.0 (the "License");
 * you may not use this file except in compliance with the License.
 * You may obtain a copy of the License at
 *
 *     http://www.apache.org/licenses/LICENSE-2.0
 *
 * Unless required by applicable law or agreed to in writing, software
 * distributed under the License is distributed on an "AS IS" BASIS,
 * WITHOUT WARRANTIES OR CONDITIONS OF ANY KIND, either express or implied.
 * See the License for the specific language governing permissions and
 * limitations under the License.
 */
package org.sleuthkit.autopsy.imagegallery;

import java.beans.PropertyChangeEvent;
import java.beans.PropertyChangeListener;
import java.nio.file.Path;
import java.nio.file.Paths;
import java.util.logging.Level;
import javafx.application.Platform;
import javax.swing.JOptionPane;
import javax.swing.SwingUtilities;
import static org.apache.commons.lang3.StringUtils.isNotBlank;
import org.openide.util.Exceptions;
import org.openide.util.NbBundle;
import org.sleuthkit.autopsy.casemodule.Case;
import org.sleuthkit.autopsy.casemodule.NoCurrentCaseException;
import org.sleuthkit.autopsy.casemodule.events.ContentTagAddedEvent;
import org.sleuthkit.autopsy.casemodule.events.ContentTagDeletedEvent;
import org.sleuthkit.autopsy.core.RuntimeProperties;
import org.sleuthkit.autopsy.coreutils.Logger;
import org.sleuthkit.autopsy.coreutils.MessageNotifyUtil;
import org.sleuthkit.autopsy.events.AutopsyEvent;
import org.sleuthkit.autopsy.imagegallery.datamodel.DrawableDB;
import org.sleuthkit.autopsy.ingest.IngestManager;
import org.sleuthkit.autopsy.ingest.IngestManager.IngestJobEvent;
import static org.sleuthkit.autopsy.ingest.IngestManager.IngestModuleEvent.DATA_ADDED;
import static org.sleuthkit.autopsy.ingest.IngestManager.IngestModuleEvent.FILE_DONE;
import org.sleuthkit.autopsy.ingest.ModuleDataEvent;
import org.sleuthkit.autopsy.modules.filetypeid.FileTypeDetector;
import org.sleuthkit.datamodel.AbstractFile;
import org.sleuthkit.datamodel.BlackboardArtifact;
import org.sleuthkit.datamodel.BlackboardArtifact.ARTIFACT_TYPE;
import org.sleuthkit.datamodel.Content;
import org.sleuthkit.datamodel.TskCoreException;
import org.sleuthkit.datamodel.TskData;

/** static definitions, utilities, and listeners for the ImageGallery module */
@NbBundle.Messages({"ImageGalleryModule.moduleName=Image Gallery"})
public class ImageGalleryModule {

    private static final Logger logger = Logger.getLogger(ImageGalleryModule.class.getName());

    private static final String MODULE_NAME = Bundle.ImageGalleryModule_moduleName();

    private static final Object controllerLock = new Object();
    private static ImageGalleryController controller;

    public static ImageGalleryController getController() throws TskCoreException, NoCurrentCaseException {
        synchronized (controllerLock) {
            if (controller == null) {
                controller = new ImageGalleryController(Case.getCurrentCaseThrows());
            }
            return controller;
        }
    }

    /**
     *
     *
     * This method is invoked by virtue of the OnStart annotation on the OnStart
     * class class
     */
    static void onStart() {
        Platform.setImplicitExit(false);
        logger.info("Setting up ImageGallery listeners"); //NON-NLS

        IngestManager.getInstance().addIngestJobEventListener(new IngestJobEventListener());
        IngestManager.getInstance().addIngestModuleEventListener(new IngestModuleEventListener());
        Case.addPropertyChangeListener(new CaseEventListener());
    }

    static String getModuleName() {
        return MODULE_NAME;
    }

    /**
     * get the Path to the Case's ImageGallery ModuleOutput subfolder; ie
     * ".../[CaseName]/ModuleOutput/Image Gallery/"
     *
     * @param theCase the case to get the ImageGallery ModuleOutput subfolder
     *                for
     *
     * @return the Path to the ModuleOuput subfolder for Image Gallery
     */
    public static Path getModuleOutputDir(Case theCase) {
        return Paths.get(theCase.getModuleDirectory(), getModuleName());
    }

    /** provides static utilities, can not be instantiated */
    private ImageGalleryModule() {
    }

    /** is listening enabled for the given case
     *
     * @param c
     *
     * @return true if listening is enabled for the given case, false otherwise
     */
    static boolean isEnabledforCase(Case c) {
        if (c != null) {
            String enabledforCaseProp = new PerCaseProperties(c).getConfigSetting(ImageGalleryModule.MODULE_NAME, PerCaseProperties.ENABLED);
            return isNotBlank(enabledforCaseProp) ? Boolean.valueOf(enabledforCaseProp) : ImageGalleryPreferences.isEnabledByDefault();
        } else {
            return false;
        }
    }

    /**
     * Is the given file 'supported' and not 'known'(nsrl hash hit). If so we
     * should include it in {@link DrawableDB} and UI
     *
     * @param abstractFile
     *
     * @return true if the given {@link AbstractFile} is "drawable" and not
     *         'known', else false
     *
     * @throws
     * org.sleuthkit.autopsy.modules.filetypeid.FileTypeDetector.FileTypeDetectorInitException
     */
    public static boolean isDrawableAndNotKnown(AbstractFile abstractFile) throws FileTypeDetector.FileTypeDetectorInitException {
        return (abstractFile.getKnown() != TskData.FileKnown.KNOWN) && FileTypeUtils.isDrawable(abstractFile);
    }

    /**
     * Listener for IngestModuleEvents
     */
    static private class IngestModuleEventListener implements PropertyChangeListener {

        @Override
        public void propertyChange(PropertyChangeEvent evt) {
            if (RuntimeProperties.runningWithGUI() == false) {
                /*
                 * Running in "headless" mode, no need to process any events.
                 * This cannot be done earlier because the switch to core
                 * components inactive may not have been made at start up.
                 */
                IngestManager.getInstance().removeIngestModuleEventListener(this);
                return;
            }
            
            /* only process individual files in realtime on the node that is
             * running the ingest. on a remote node, image files are processed
             * enblock when ingest is complete */
            if (((AutopsyEvent) evt).getSourceType() != AutopsyEvent.SourceType.LOCAL) {
                return;
            }
            
            // Bail out if the case is closed
            try {
                if (controller == null || Case.getCurrentCaseThrows() == null) {
                    return;
                }
            } catch (NoCurrentCaseException ex) {
                return;
            }

            if (IngestManager.IngestModuleEvent.valueOf(evt.getPropertyName()) == FILE_DONE) {

                // getOldValue has fileID getNewValue has  Abstractfile
                AbstractFile file = (AbstractFile) evt.getNewValue();
                if (false == file.isFile()) {
                    return;
                }

                try {
                    ImageGalleryController con = getController();
                    if (con.isListeningEnabled()) {
                        try {
                            // Update the entry if it is a picture and not in NSRL
                            if (isDrawableAndNotKnown(file)) {
                                con.queueDBTask(new ImageGalleryController.UpdateFileTask(file, controller.getDatabase()));
                            } 
                            // Remove it from the DB if it is no longer relevant, but had the correct extension
                            else if (FileTypeUtils.getAllSupportedExtensions().contains(file.getNameExtension())) {
                                /* Doing this check results in fewer tasks queued
                                 * up, and faster completion of db update. This file
                                 * would have gotten scooped up in initial grab, but
                                 * actually we don't need it */
                                con.queueDBTask(new ImageGalleryController.RemoveFileTask(file, controller.getDatabase()));
                            }
                        } catch (FileTypeDetector.FileTypeDetectorInitException ex) {
                            logger.log(Level.SEVERE, "Unable to determine if file is drawable and not known.  Not making any changes to DB", ex); //NON-NLS
                            MessageNotifyUtil.Notify.error("Image Gallery Error",
                                    "Unable to determine if file is drawable and not known.  Not making any changes to DB.  See the logs for details.");
                        }
                    }
                } catch (NoCurrentCaseException ex) {
                    logger.log(Level.SEVERE, "Attempted to access ImageGallery with no case open.", ex); //NON-NLS
                }
            }
            else if (IngestManager.IngestModuleEvent.valueOf(evt.getPropertyName()) == DATA_ADDED) {
                ModuleDataEvent mde = (ModuleDataEvent)evt.getOldValue();
                
                if (mde.getBlackboardArtifactType().getTypeID() == ARTIFACT_TYPE.TSK_METADATA_EXIF.getTypeID()) {
                    DrawableDB drawableDB = controller.getDatabase();
                    for (BlackboardArtifact art : mde.getArtifacts()) {
                        drawableDB.addExifCache(art.getObjectID());
                    }
                }
                else if (mde.getBlackboardArtifactType().getTypeID() == ARTIFACT_TYPE.TSK_HASHSET_HIT.getTypeID()) {
                    DrawableDB drawableDB = controller.getDatabase();
                    for (BlackboardArtifact art : mde.getArtifacts()) {
                        drawableDB.addHashSetCache(art.getObjectID());
                    }
                }
<<<<<<< HEAD
            } catch (NoCurrentCaseException ex) {
                logger.log(Level.SEVERE, "Attempted to access ImageGallery with no case open.", ex); //NON-NLS
            } catch (TskCoreException ex) {
                logger.log(Level.SEVERE, "Error getting ImageGalleryController.", ex); //NON-NLS
=======
>>>>>>> 3087edff
            }
        }
    }

    /**
     * Listener for case events.
     */
    static private class CaseEventListener implements PropertyChangeListener {

        @Override
        public void propertyChange(PropertyChangeEvent evt) {
            if (RuntimeProperties.runningWithGUI() == false) {
                /*
                 * Running in "headless" mode, no need to process any events.
                 * This cannot be done earlier because the switch to core
                 * components inactive may not have been made at start up.
                 */
                Case.removePropertyChangeListener(this);
                return;
            }
            ImageGalleryController con;
            try {
                con = getController();
            } catch (NoCurrentCaseException ex) {
                logger.log(Level.SEVERE, "Attempted to access ImageGallery with no case open.", ex); //NON-NLS
                return;
            } catch (TskCoreException ex) {
                logger.log(Level.SEVERE, "Error getting ImageGalleryController.", ex); //NON-NLS
                return;
            }
            switch (Case.Events.valueOf(evt.getPropertyName())) {
                case CURRENT_CASE:
                    synchronized (controllerLock) {
                        // case has changes: close window, reset everything 
                        SwingUtilities.invokeLater(ImageGalleryTopComponent::closeTopComponent);
                        if (controller != null) {
                            controller.reset();
                        }
                        controller = null;

                        Case newCase = (Case) evt.getNewValue();
                        if (newCase != null) {
                            // a new case has been opened: connect db, groupmanager, start worker thread
                            try {
                                controller = new ImageGalleryController(newCase);
                            } catch (TskCoreException ex) {
                                logger.log(Level.SEVERE, "Error changing case in ImageGallery.", ex);
                            }
                        }
                    }
                    break;
                case DATA_SOURCE_ADDED:
                    //For a data source added on the local node, prepopulate all file data to drawable database
                    if (((AutopsyEvent) evt).getSourceType() == AutopsyEvent.SourceType.LOCAL) {
                        Content newDataSource = (Content) evt.getNewValue();
                        if (con.isListeningEnabled()) {
                            con.queueDBTask(new ImageGalleryController.PrePopulateDataSourceFiles(newDataSource.getId(), controller));
                        }
                    }
                    break;
                case CONTENT_TAG_ADDED:
                    final ContentTagAddedEvent tagAddedEvent = (ContentTagAddedEvent) evt;
                    
                    long objId = tagAddedEvent.getAddedTag().getContent().getId();
                    
                    // update the cache
                    DrawableDB drawableDB = controller.getDatabase();
                    drawableDB.addTagCache(objId);
                    
                    if (con.getDatabase().isInDB(objId)) {
                        con.getTagsManager().fireTagAddedEvent(tagAddedEvent);
                    }
                    break;
                case CONTENT_TAG_DELETED:
                    final ContentTagDeletedEvent tagDeletedEvent = (ContentTagDeletedEvent) evt;
                    if (con.getDatabase().isInDB(tagDeletedEvent.getDeletedTagInfo().getContentID())) {
                        con.getTagsManager().fireTagDeletedEvent(tagDeletedEvent);
                    }
                    break;
                default:
                    //we don't need to do anything for other events.
                    break;
            }
        }
    }

    /**
     * Listener for Ingest Job events.
     */
    static private class IngestJobEventListener implements PropertyChangeListener {

        @NbBundle.Messages({
            "ImageGalleryController.dataSourceAnalyzed.confDlg.msg= A new data source was added and finished ingest.\n"
            + "The image / video database may be out of date. "
            + "Do you want to update the database with ingest results?\n",
            "ImageGalleryController.dataSourceAnalyzed.confDlg.title=Image Gallery"
        })
        @Override
        public void propertyChange(PropertyChangeEvent evt) {
            IngestJobEvent eventType = IngestJobEvent.valueOf(evt.getPropertyName());
            if (eventType != IngestJobEvent.DATA_SOURCE_ANALYSIS_COMPLETED
                || ((AutopsyEvent) evt).getSourceType() != AutopsyEvent.SourceType.REMOTE) {
                return;
            }
            // A remote node added a new data source and just finished ingest on it.
            //drawable db is stale, and if ImageGallery is open, ask user what to do

            try {
                ImageGalleryController con = getController();
                con.setStale(true);
                if (con.isListeningEnabled() && ImageGalleryTopComponent.isImageGalleryOpen()) {
                    SwingUtilities.invokeLater(() -> {
                        int showAnswer = JOptionPane.showConfirmDialog(ImageGalleryTopComponent.getTopComponent(),
                                Bundle.ImageGalleryController_dataSourceAnalyzed_confDlg_msg(),
                                Bundle.ImageGalleryController_dataSourceAnalyzed_confDlg_title(),
                                JOptionPane.YES_NO_CANCEL_OPTION, JOptionPane.WARNING_MESSAGE);

                        switch (showAnswer) {
                            case JOptionPane.YES_OPTION:
                                con.rebuildDB();
                                break;
                            case JOptionPane.NO_OPTION:
                            case JOptionPane.CANCEL_OPTION:
                            default:
                                break; //do nothing
                        }
                    });
                }
            } catch (NoCurrentCaseException ex) {
                logger.log(Level.SEVERE, "Attempted to access ImageGallery with no case open.", ex); //NON-NLS
            } catch (TskCoreException ex) {
                logger.log(Level.SEVERE, "Error getting ImageGalleryController.", ex); //NON-NLS
            }
        }
    }
}<|MERGE_RESOLUTION|>--- conflicted
+++ resolved
@@ -203,6 +203,8 @@
                     }
                 } catch (NoCurrentCaseException ex) {
                     logger.log(Level.SEVERE, "Attempted to access ImageGallery with no case open.", ex); //NON-NLS
+            } catch (TskCoreException ex) {
+                logger.log(Level.SEVERE, "Error getting ImageGalleryController.", ex); //NON-NLS
                 }
             }
             else if (IngestManager.IngestModuleEvent.valueOf(evt.getPropertyName()) == DATA_ADDED) {
@@ -220,13 +222,6 @@
                         drawableDB.addHashSetCache(art.getObjectID());
                     }
                 }
-<<<<<<< HEAD
-            } catch (NoCurrentCaseException ex) {
-                logger.log(Level.SEVERE, "Attempted to access ImageGallery with no case open.", ex); //NON-NLS
-            } catch (TskCoreException ex) {
-                logger.log(Level.SEVERE, "Error getting ImageGalleryController.", ex); //NON-NLS
-=======
->>>>>>> 3087edff
             }
         }
     }
