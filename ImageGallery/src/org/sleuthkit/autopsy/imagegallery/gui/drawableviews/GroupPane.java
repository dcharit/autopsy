--- conflicted
+++ resolved
@@ -152,20 +152,13 @@
  * https://bitbucket.org/controlsfx/controlsfx/issue/4/add-a-multipleselectionmodel-to-gridview
  */
 public class GroupPane extends BorderPane {
-<<<<<<< HEAD
-    
+
     private static final Logger logger = Logger.getLogger(GroupPane.class.getName());
     private final ListeningExecutorService exec = TaskUtils.getExecutorForClass(GroupPane.class);
-    
+
     private static final BorderWidths BORDER_WIDTHS_2 = new BorderWidths(2);
     private static final CornerRadii CORNER_RADII_2 = new CornerRadii(2);
-=======
-
-    private static final Logger LOGGER = Logger.getLogger(GroupPane.class.getName());
-    private static final BorderWidths BORDER_WIDTHS_2 = new BorderWidths(2);
-    private static final CornerRadii CORNER_RADII_2 = new CornerRadii(2);
-
->>>>>>> a37b8dc7
+
     private static final DropShadow DROP_SHADOW = new DropShadow(10, Color.BLUE);
 
     private static final Timeline flashAnimation = new Timeline(new KeyFrame(Duration.millis(400), new KeyValue(DROP_SHADOW.radiusProperty(), 1, Interpolator.LINEAR)),
@@ -173,16 +166,11 @@
     );
 
     private final FileIDSelectionModel selectionModel;
-<<<<<<< HEAD
+
     private static final List<KeyCode> categoryKeyCodes
             = Arrays.asList(KeyCode.NUMPAD0, KeyCode.NUMPAD1, KeyCode.NUMPAD2, KeyCode.NUMPAD3, KeyCode.NUMPAD4, KeyCode.NUMPAD5,
                     KeyCode.DIGIT0, KeyCode.DIGIT1, KeyCode.DIGIT2, KeyCode.DIGIT3, KeyCode.DIGIT4, KeyCode.DIGIT5);
-    
-=======
-    private static final List<KeyCode> categoryKeyCodes = Arrays.asList(KeyCode.NUMPAD0, KeyCode.NUMPAD1, KeyCode.NUMPAD2, KeyCode.NUMPAD3, KeyCode.NUMPAD4, KeyCode.NUMPAD5,
-            KeyCode.DIGIT0, KeyCode.DIGIT1, KeyCode.DIGIT2, KeyCode.DIGIT3, KeyCode.DIGIT4, KeyCode.DIGIT5);
-
->>>>>>> a37b8dc7
+
     private final Back backAction;
 
     private final Forward forwardAction;
@@ -330,7 +318,7 @@
         slideShowPane.requestFocus();
 
     }
-    
+
     void syncCatToggle(DrawableFile file) {
         getToggleForCategory(file.getCategory()).setSelected(true);
     }
@@ -449,24 +437,15 @@
         BooleanBinding isSelectionEmpty = Bindings.isEmpty(selectionModel.getSelected());
         catSelectedSplitMenu.disableProperty().bind(isSelectionEmpty);
         tagSelectedSplitMenu.disableProperty().bind(isSelectionEmpty);
-<<<<<<< HEAD
-        
+
         TagSelectedFilesAction followUpSelectedAction = new TagSelectedFilesAction(controller.getTagsManager().getFollowUpTagName(), controller); //NON-NLS
         Platform.runLater(() -> {
             tagSelectedSplitMenu.setText(followUpSelectedAction.getText());
             tagSelectedSplitMenu.setGraphic(followUpSelectedAction.getGraphic());
             tagSelectedSplitMenu.setOnAction(followUpSelectedAction);
-=======
-
-        Platform.runLater(() -> {
-            TagSelectedFilesAction followUpSelectedACtion = new TagSelectedFilesAction(controller.getTagsManager().getFollowUpTagName(), controller); //NON-NLS
-            tagSelectedSplitMenu.setText(followUpSelectedACtion.getText());
-            tagSelectedSplitMenu.setGraphic(followUpSelectedACtion.getGraphic());
-            tagSelectedSplitMenu.setOnAction(followUpSelectedACtion);
->>>>>>> a37b8dc7
             tagSelectedSplitMenu.showingProperty().addListener(showing -> {
                 if (tagSelectedSplitMenu.isShowing()) {
-                    
+
                     ListenableFuture<List<MenuItem>> getTagsFuture = exec.submit(()
                             -> Lists.transform(controller.getTagsManager().getNonCategoryTagNames(),
                                     tagName -> GuiUtils.createAutoAssigningMenuItem(tagSelectedSplitMenu, new TagSelectedFilesAction(tagName, controller))));
@@ -475,7 +454,7 @@
                         public void onSuccess(List<MenuItem> result) {
                             tagSelectedSplitMenu.getItems().setAll(result);
                         }
-                        
+
                         @Override
                         public void onFailure(Throwable t) {
                             logger.log(Level.SEVERE, "Error getting tag names.", t);
@@ -483,17 +462,12 @@
                     }, Platform::runLater);
                 }
             });
-<<<<<<< HEAD
         });
-=======
-
-        });
-
->>>>>>> a37b8dc7
+
         CategorizeSelectedFilesAction cat5SelectedAction = new CategorizeSelectedFilesAction(DhsImageCategory.FIVE, controller);
-        
+
         catSelectedSplitMenu.setOnAction(cat5SelectedAction);
-        
+
         catSelectedSplitMenu.setText(cat5SelectedAction.getText());
         catSelectedSplitMenu.setGraphic(cat5SelectedAction.getGraphic());
         catSelectedSplitMenu.showingProperty().addListener(showing -> {
@@ -660,17 +634,13 @@
             });
 
         } else {
-            if (getGroup() != viewState.getGroup().orElse(null) ) {
+            if (getGroup() != viewState.getGroup().orElse(null)) {
                 if (nonNull(getGroup())) {
                     getGroup().getFileIDs().removeListener(filesSyncListener);
                 }
-<<<<<<< HEAD
-                this.grouping.set(viewState.getGroup().orElse(null) );
-                
-=======
-                this.grouping.set(viewState.getGroup());
-
->>>>>>> a37b8dc7
+
+                this.grouping.set(viewState.getGroup().orElse(null));
+
                 getGroup().getFileIDs().addListener(filesSyncListener);
 
                 final String header = getHeaderString();
@@ -883,30 +853,13 @@
 
         private ContextMenu buildContextMenu() {
             ArrayList<MenuItem> menuItems = new ArrayList<>();
-<<<<<<< HEAD
-            
+
             menuItems.add(CategorizeAction.getCategoriesMenu(controller));
             try {
                 menuItems.add(AddTagAction.getTagMenu(controller));
             } catch (TskCoreException ex) {
                 logger.log(Level.SEVERE, "Error building tagging context menu.", ex);
-=======
-
-            menuItems.add(CategorizeAction.getCategoriesMenu(controller));
-            menuItems.add(AddTagAction.getTagMenu(controller));
-
-            Collection<? extends ContextMenuActionsProvider> menuProviders = Lookup.getDefault().lookupAll(ContextMenuActionsProvider.class);
-
-            for (ContextMenuActionsProvider provider : menuProviders) {
-                for (final Action act : provider.getActions()) {
-                    if (act instanceof Presenter.Popup) {
-                        Presenter.Popup aact = (Presenter.Popup) act;
-                        menuItems.add(SwingMenuItemAdapter.create(aact.getPopupPresenter()));
-                    }
-                }
->>>>>>> a37b8dc7
-            }
-            
+            }
             Lookup.getDefault().lookupAll(ContextMenuActionsProvider.class).stream()
                     .map(ContextMenuActionsProvider::getActions)
                     .flatMap(Collection::stream)
@@ -915,9 +868,9 @@
                     .map(Presenter.Popup::getPopupPresenter)
                     .map(SwingMenuItemAdapter::create)
                     .forEachOrdered(menuItems::add);
-            
+
             final MenuItem extractMenuItem = new MenuItem(Bundle.GroupPane_gridViewContextMenuItem_extractFiles());
-            
+
             extractMenuItem.setOnAction(actionEvent -> {
                 SwingUtilities.invokeLater(() -> {
                     TopComponent etc = WindowManager.getDefault().findTopComponent(ImageGalleryTopComponent.PREFERRED_ID);
@@ -927,7 +880,7 @@
             menuItems.add(extractMenuItem);
 
             ContextMenu contextMenu = new ContextMenu(menuItems.toArray(new MenuItem[]{}));
-            
+
             contextMenu.setAutoHide(
                     true);
             return contextMenu;
