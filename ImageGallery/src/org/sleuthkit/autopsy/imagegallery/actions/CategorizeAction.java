/*
 * Autopsy Forensic Browser
 *
 * Copyright 2013-16 Basis Technology Corp.
 * Contact: carrier <at> sleuthkit <dot> org
 *
 * Licensed under the Apache License, Version 2.0 (the "License");
 * you may not use this file except in compliance with the License.
 * You may obtain a copy of the License at
 *
 *     http://www.apache.org/licenses/LICENSE-2.0
 *
 * Unless required by applicable law or agreed to in writing, software
 * distributed under the License is distributed on an "AS IS" BASIS,
 * WITHOUT WARRANTIES OR CONDITIONS OF ANY KIND, either express or implied.
 * See the License for the specific language governing permissions and
 * limitations under the License.
 */
package org.sleuthkit.autopsy.imagegallery.actions;

import com.google.common.collect.ImmutableMap;
import java.util.Collections;
import java.util.HashMap;
import java.util.List;
import java.util.Map;
import java.util.Set;
import java.util.logging.Level;
import java.util.stream.Collectors;
import javafx.collections.ObservableSet;
import javafx.scene.control.Menu;
import javafx.scene.control.MenuItem;
import javafx.scene.image.ImageView;
import javafx.scene.input.KeyCode;
import javafx.scene.input.KeyCodeCombination;
import javax.annotation.Nonnull;
import javax.annotation.concurrent.Immutable;
import javax.swing.JOptionPane;
<<<<<<< HEAD
=======
import org.controlsfx.control.action.Action;
import org.controlsfx.control.action.ActionUtils;
>>>>>>> fb0ddccd
import org.openide.util.NbBundle;
import org.sleuthkit.autopsy.coreutils.Logger;
import org.sleuthkit.autopsy.imagegallery.ImageGalleryController;
import org.sleuthkit.autopsy.imagegallery.datamodel.Category;
import org.sleuthkit.autopsy.imagegallery.datamodel.CategoryManager;
import org.sleuthkit.autopsy.imagegallery.datamodel.DrawableAttribute;
import org.sleuthkit.autopsy.imagegallery.datamodel.DrawableFile;
import org.sleuthkit.autopsy.imagegallery.datamodel.DrawableTagsManager;
import org.sleuthkit.datamodel.ContentTag;
import org.sleuthkit.datamodel.Tag;
import org.sleuthkit.datamodel.TagName;
import org.sleuthkit.datamodel.TskCoreException;

/**
 *
 */
@NbBundle.Messages({"CategorizeAction.displayName=Categorize"})
public class CategorizeAction extends Action {

    private static final Logger LOGGER = Logger.getLogger(CategorizeAction.class.getName());

    private final ImageGalleryController controller;
    private final UndoRedoManager undoManager;
    private final Category cat;
    private final Set<Long> selectedFileIDs;
    private final Boolean createUndo;

    public CategorizeAction(ImageGalleryController controller, Category cat, Set<Long> selectedFileIDs) {
        this(controller, cat, selectedFileIDs, true);
    }

    private CategorizeAction(ImageGalleryController controller, Category cat, Set<Long> selectedFileIDs, Boolean createUndo) {
        super(cat.getDisplayName());
        this.controller = controller;
        this.undoManager = controller.getUndoManager();
        this.cat = cat;
        this.selectedFileIDs = selectedFileIDs;
        this.createUndo = createUndo;
        setGraphic(cat.getGraphic());
        setEventHandler(actionEvent -> addCatToFiles());
        setAccelerator(new KeyCodeCombination(KeyCode.getKeyCode(Integer.toString(cat.getCategoryNumber()))));
    }

    static public Menu getCategoriesMenu(ImageGalleryController controller) {
        return new CategoryMenu(controller);
    }

    private void addCatToFiles() {
        Logger.getAnonymousLogger().log(Level.INFO, "categorizing{0} as {1}", new Object[]{selectedFileIDs.toString(), cat.getDisplayName()}); //NON-NLS
        controller.queueDBWorkerTask(new CategorizeTask(selectedFileIDs, cat, createUndo));
    }

    /**
     * Instances of this class implement a context menu user interface for
     * selecting a category
     */
    static private class CategoryMenu extends Menu {

        CategoryMenu(ImageGalleryController controller) {
            super(Bundle.CategorizeAction_displayName());
            setGraphic(new ImageView(DrawableAttribute.CATEGORY.getIcon()));
            ObservableSet<Long> selected = controller.getSelectionModel().getSelected();

            // Each category get an item in the sub-menu. Selecting one of these menu items adds
            // a tag with the associated category.
            for (final Category cat : Category.values()) {
                MenuItem categoryItem = ActionUtils.createMenuItem(new CategorizeAction(controller, cat, selected));
                getItems().add(categoryItem);
            }
        }
    }

    @NbBundle.Messages({"# {0} - fileID number",
        "CategorizeTask.errorUnable.msg=Unable to categorize {0}.",
        "CategorizeTask.errorUnable.title=Categorizing Error"})
    private class CategorizeTask extends ImageGalleryController.BackgroundTask {

        private final Set<Long> fileIDs;

        private final boolean createUndo;
        private final Category cat;

        CategorizeTask(Set<Long> fileIDs, @Nonnull Category cat, boolean createUndo) {
            super();
            this.fileIDs = fileIDs;
            java.util.Objects.requireNonNull(cat);
            this.cat = cat;
            this.createUndo = createUndo;
        }

        @Override
        public void run() {
            final DrawableTagsManager tagsManager = controller.getTagsManager();
            final CategoryManager categoryManager = controller.getCategoryManager();
            Map<Long, Category> oldCats = new HashMap<>();
            TagName tagName = categoryManager.getTagName(cat);
            TagName catZeroTagName = categoryManager.getTagName(Category.ZERO);
            for (long fileID : fileIDs) {
                try {
                    DrawableFile file = controller.getFileFromId(fileID);   //drawable db access
                    if (createUndo) {
                        Category oldCat = file.getCategory();  //drawable db access
                        TagName oldCatTagName = categoryManager.getTagName(oldCat);
                        if (false == tagName.equals(oldCatTagName)) {
                            oldCats.put(fileID, oldCat);
                        }
                    }

<<<<<<< HEAD
                    final List<ContentTag> fileTags = tagsManager.getContentTags(file);
                    if (tagName == categoryManager.getTagName(Category.ZERO)) {
=======
                    final List<ContentTag> fileTags = tagsManager.getContentTagsByContent(file);
                    if (tagName.equals(catZeroTagName)) {
>>>>>>> fb0ddccd
                        // delete all cat tags for cat-0
                        fileTags.stream()
                                .filter(tag -> CategoryManager.isCategoryTagName(tag.getName()))
                                .forEach((ct) -> {
                                    try {
                                        tagsManager.deleteContentTag(ct);
                                    } catch (TskCoreException ex) {
                                        LOGGER.log(Level.SEVERE, "Error removing old categories result", ex); //NON-NLS
                                    }
                                });
                    } else {
                        //add cat tag if no existing cat tag for that cat
                        if (fileTags.stream()
                                .map(Tag::getName)
                                .filter(tagName::equals)
                                .collect(Collectors.toList()).isEmpty()) {
                            tagsManager.addContentTag(file, tagName, "");
                        }
                    }
                } catch (TskCoreException ex) {
                    LOGGER.log(Level.SEVERE, "Error categorizing result", ex); //NON-NLS
                    JOptionPane.showMessageDialog(null,
                            Bundle.CategorizeTask_errorUnable_msg(fileID),
                            Bundle.CategorizeTask_errorUnable_title(),
                            JOptionPane.ERROR_MESSAGE);
                }
            }

            if (createUndo && oldCats.isEmpty() == false) {
                undoManager.addToUndo(new CategorizationChange(controller, cat, oldCats));
            }
        }
    }

    /**
     *
     */
    @Immutable
    private final class CategorizationChange implements UndoRedoManager.UndoableCommand {

        private final Category newCategory;
        private final ImmutableMap<Long, Category> oldCategories;
        private final ImageGalleryController controller;

        CategorizationChange(ImageGalleryController controller, Category newCategory, Map<Long, Category> oldCategories) {
            this.controller = controller;
            this.newCategory = newCategory;
            this.oldCategories = ImmutableMap.copyOf(oldCategories);
        }

        /**
         *
         * @param controller the controller to apply the changes with
         */
        @Override
        public void run() {
            CategorizeAction categorizeAction = new CategorizeAction(controller, newCategory, this.oldCategories.keySet(), false);
            categorizeAction.addCatToFiles();
        }

        /**
         *
         * @param controller the value of controller
         */
        @Override
        public void undo() {

            for (Map.Entry<Long, Category> entry : oldCategories.entrySet()) {
                new CategorizeAction(controller, entry.getValue(), Collections.singleton(entry.getKey()), false)
                        .addCatToFiles();
            }
        }
    }
}<|MERGE_RESOLUTION|>--- conflicted
+++ resolved
@@ -35,11 +35,8 @@
 import javax.annotation.Nonnull;
 import javax.annotation.concurrent.Immutable;
 import javax.swing.JOptionPane;
-<<<<<<< HEAD
-=======
 import org.controlsfx.control.action.Action;
 import org.controlsfx.control.action.ActionUtils;
->>>>>>> fb0ddccd
 import org.openide.util.NbBundle;
 import org.sleuthkit.autopsy.coreutils.Logger;
 import org.sleuthkit.autopsy.imagegallery.ImageGalleryController;
@@ -148,13 +145,8 @@
                         }
                     }
 
-<<<<<<< HEAD
                     final List<ContentTag> fileTags = tagsManager.getContentTags(file);
                     if (tagName == categoryManager.getTagName(Category.ZERO)) {
-=======
-                    final List<ContentTag> fileTags = tagsManager.getContentTagsByContent(file);
-                    if (tagName.equals(catZeroTagName)) {
->>>>>>> fb0ddccd
                         // delete all cat tags for cat-0
                         fileTags.stream()
                                 .filter(tag -> CategoryManager.isCategoryTagName(tag.getName()))
